import os
import re
import sys
import shutil
import json
from .utils import load_config, save_config, export_device_setup
from .TestWizard import build_instance_map
import subprocess
import tkinter as tk
from tkinter import ttk, filedialog, messagebox

# Paths used throughout the GUI
REPO_ROOT = os.path.dirname(os.path.dirname(os.path.abspath(__file__)))
DEVICE_FOLDER = os.path.join(REPO_ROOT, "devices")
CONFIG_PATH = os.path.join(REPO_ROOT, "config", "Test_Cell_Config.json")
TEST_BASE_DIR = os.path.expanduser(
    os.environ.get("MRLF_TEST_DIR", "~/MRLF Tests")
)

# Default configuration when no config file exists
DEFAULT_CONFIG = {
    "ip_address": "192.168.XXX.XXX",
    "al1342": {f"X{i:02d}": "Empty" for i in range(1, 9)},
    "al2205": {f"X1.{i}": "Empty" for i in range(8)},
}
DEFAULT_CONFIG["al1342"]["X01"] = "AL2205_Hub"
DEFAULT_CONFIG["al2205"]["X1.0"] = "UI_Button"


def get_device_options():
    """Return a sorted list of device module names."""
    modules = []
    for fname in os.listdir(DEVICE_FOLDER):
        if fname.endswith(".py") and fname != "__init__.py":
            modules.append(fname[:-3])
    return ["Empty"] + sorted(modules, key=str.lower)




class DeviceSelector(ttk.Frame):
    def __init__(self, parent, label, ports, options, locked=None, names=None):
        super().__init__(parent)
        self.vars = {}
        self.name_vars = {}
        locked = locked or {}
        names = names or {}

        ttk.Label(self, text=label, font=("Arial", 12, "bold")).grid(
            row=0, column=0, columnspan=3, pady=(0, 4)
        )
        ttk.Label(
            self,
            text="Map Devices to Port",
            font=("Arial", 10, "underline"),
        ).grid(row=1, column=1, pady=(0, 4))
        ttk.Label(
            self,
            text="Define Device Name",
            font=("Arial", 10, "underline"),
        ).grid(row=1, column=2, pady=(0, 4))
        for row, port in enumerate(ports, start=2):
            ttk.Label(self, text=f"{port}:").grid(row=row, column=0, sticky="w", padx=5)
            var = tk.StringVar()
            cmb = ttk.Combobox(self, textvariable=var, values=options, state="readonly", width=28)
            cmb.grid(row=row, column=1, sticky="ew", padx=5, pady=1)
            name_var = tk.StringVar(value=names.get(port, ""))
            ent = ttk.Entry(self, textvariable=name_var, width=20)
            ent.grid(row=row, column=2, sticky="ew", padx=5, pady=1)
            if port in locked:
                var.set(locked[port])
                cmb.configure(state="disabled")
                ent.configure(state="disabled")
            self.vars[port] = var
            self.name_vars[port] = name_var
        self.columnconfigure(1, weight=1)
        self.columnconfigure(2, weight=1)


class TestLauncher(tk.Tk):
    def __init__(self):
        super().__init__()
        self.title("Test Launcher")
        self.wizard_procs = []

        options = get_device_options()
        cfg = load_config(CONFIG_PATH)
        base_map = build_instance_map(cfg)
        name_map = cfg.get("device_names", base_map)

        name_frame = ttk.Frame(self)
        name_frame.pack(fill="x", padx=10, pady=(10, 0))
        ttk.Label(name_frame, text="Test Name:").pack(side="left")
        self.test_name_var = tk.StringVar()
        ttk.Entry(name_frame, textvariable=self.test_name_var, width=30).pack(side="left", padx=5)

        # IP entry
        ip_frame = ttk.Frame(self)
        ip_frame.pack(fill="x", padx=10, pady=10)
        ttk.Label(ip_frame, text="AL1342 IP:").pack(side="left")
        self.ip_var = tk.StringVar(
            value=cfg.get("ip_address", DEFAULT_CONFIG["ip_address"])
        )
        ttk.Entry(ip_frame, textvariable=self.ip_var, width=20).pack(side="left", padx=5)

        # Device selector frames
        selector_frame = ttk.Frame(self)
        selector_frame.pack(fill="both", expand=True, padx=10)

        al1342_ports = [f"X{i:02d}" for i in range(1, 9)]
        al2205_ports = [f"X1.{i}" for i in range(8)]

        locked1342 = {"X01": "AL2205_Hub"}
        locked2205 = {"X1.0": "UI_Button"}

        self.sel1342 = DeviceSelector(
            selector_frame,
            "AL1342",
            al1342_ports,
            options,
            locked1342,
            names=name_map.get("al1342", {}),
        )
        self.sel1342.configure(borderwidth=2, relief="groove", padding=5)
        self.sel1342.grid(row=0, column=0, padx=(0, 10), sticky="nsew")

        self.sel2205 = DeviceSelector(
            selector_frame,
            "AL2205",
            al2205_ports,
            options,
            locked2205,
            names=name_map.get("al2205", {}),
        )
        self.sel2205.configure(borderwidth=2, relief="groove", padding=5)
        self.sel2205.grid(row=0, column=1, sticky="nsew")

        selector_frame.columnconfigure(0, weight=1)
        selector_frame.columnconfigure(1, weight=1)

        # Load existing selections
        for port, var in self.sel1342.vars.items():
            var.set(cfg.get("al1342", {}).get(port, "Empty"))
        for port, var in self.sel2205.vars.items():
            var.set(cfg.get("al2205", {}).get(port, "Empty"))

        btn_frame = ttk.Frame(self)
        btn_frame.pack(pady=10)
        ttk.Button(btn_frame, text="Create New Test", command=self.create_test).pack(side="left", padx=5)
        ttk.Button(btn_frame, text="Load Test From File", command=self.load_test).pack(side="left", padx=5)

    def gather_config(self):
        cfg = {
            "ip_address": self.ip_var.get(),
            "al1342": {p: v.get() for p, v in self.sel1342.vars.items()},
            "al2205": {p: v.get() for p, v in self.sel2205.vars.items()},
        }
        base_map = build_instance_map(cfg)
        names = {"al1342": {}, "al2205": {}}
        for port, var in self.sel1342.name_vars.items():
            alias = var.get().strip() or base_map["al1342"][port]
            names["al1342"][port] = alias
        for port, var in self.sel2205.name_vars.items():
            alias = var.get().strip() or base_map["al2205"][port]
            names["al2205"][port] = alias
        cfg["device_names"] = names
        return cfg

    def create_test(self):
        name = self.test_name_var.get().strip()
        if not name:
            messagebox.showerror("Error", "Please enter a test name")
            return
        cfg = self.gather_config()
        save_config(cfg, CONFIG_PATH)
        safe = re.sub(r"\W+", "_", name)
        test_dir = os.path.join(TEST_BASE_DIR, safe)
        script_path = os.path.join(test_dir, f"{safe}_Script.py")
        export_device_setup(cfg, path=script_path)

        if os.path.exists(test_dir):
            overwrite = messagebox.askyesno(
                "Test Name already Exists",
                "Test Name already Exists. Overwrite the existing test data?",
            )
            if not overwrite:
                return
            try:
                shutil.rmtree(test_dir)
            except Exception as e:
                messagebox.showerror(
                    "Error",
                    f"Failed to overwrite existing test data: {e}",
                )
                return
        os.makedirs(test_dir, exist_ok=True)
<<<<<<< HEAD
        self.launch_wizard(test_name=name, test_dir=test_dir, script_path=script_path)
        self.destroy()

    def launch_wizard(self, test_name=None, test_dir=None, load_file=None, script_path=None):
=======
        script_path = os.path.join(test_dir, f"{safe}_Script.py")
        export_device_setup(cfg, script_path)
        self.launch_wizard(test_name=name, test_dir=test_dir, devices_file=script_path)
        self.destroy()

    def launch_wizard(self, test_name=None, test_dir=None, load_file=None, devices_file=None):
>>>>>>> e62a505b
        cmd = [sys.executable, "-m", "gui.TestWizard"]
        if test_name:
            cmd += ["--test-name", test_name]
        if test_dir:
            cmd += ["--test-dir", test_dir]
        if load_file:
            cmd += ["--load-file", load_file]
<<<<<<< HEAD
        env = os.environ.copy()
        if script_path:
            env["MRLF_TEST_SCRIPT"] = script_path
        proc = subprocess.Popen(cmd, cwd=REPO_ROOT, env=env)
=======
        if devices_file:
            cmd += ["--devices-file", devices_file]
        proc = subprocess.Popen(cmd, cwd=REPO_ROOT)
>>>>>>> e62a505b
        self.wizard_procs.append(proc)

    def load_test(self):
        path = filedialog.askopenfilename(initialdir=TEST_BASE_DIR,
                                          filetypes=[("JSON Files", "*.json"), ("All Files", "*.*")])
        if path:
            try:
                with open(path, "r") as fh:
                    data = json.load(fh)
                script_path = os.path.join(os.path.dirname(path), data.get("script_file", ""))
            except Exception:
                script_path = None
            self.launch_wizard(load_file=path, script_path=script_path)
            self.destroy()

    def close_wizards(self):
        for p in getattr(self, "wizard_procs", []):
            if p.poll() is None:
                try:
                    p.terminate()
                    p.wait(timeout=2)
                except Exception:
                    try:
                        p.kill()
                    except Exception:
                        pass
        self.wizard_procs = []


if __name__ == "__main__":
    app = TestLauncher()
    app.mainloop()<|MERGE_RESOLUTION|>--- conflicted
+++ resolved
@@ -194,19 +194,6 @@
                 )
                 return
         os.makedirs(test_dir, exist_ok=True)
-<<<<<<< HEAD
-        self.launch_wizard(test_name=name, test_dir=test_dir, script_path=script_path)
-        self.destroy()
-
-    def launch_wizard(self, test_name=None, test_dir=None, load_file=None, script_path=None):
-=======
-        script_path = os.path.join(test_dir, f"{safe}_Script.py")
-        export_device_setup(cfg, script_path)
-        self.launch_wizard(test_name=name, test_dir=test_dir, devices_file=script_path)
-        self.destroy()
-
-    def launch_wizard(self, test_name=None, test_dir=None, load_file=None, devices_file=None):
->>>>>>> e62a505b
         cmd = [sys.executable, "-m", "gui.TestWizard"]
         if test_name:
             cmd += ["--test-name", test_name]
@@ -214,16 +201,6 @@
             cmd += ["--test-dir", test_dir]
         if load_file:
             cmd += ["--load-file", load_file]
-<<<<<<< HEAD
-        env = os.environ.copy()
-        if script_path:
-            env["MRLF_TEST_SCRIPT"] = script_path
-        proc = subprocess.Popen(cmd, cwd=REPO_ROOT, env=env)
-=======
-        if devices_file:
-            cmd += ["--devices-file", devices_file]
-        proc = subprocess.Popen(cmd, cwd=REPO_ROOT)
->>>>>>> e62a505b
         self.wizard_procs.append(proc)
 
     def load_test(self):
