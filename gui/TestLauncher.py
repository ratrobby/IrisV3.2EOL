--- conflicted
+++ resolved
@@ -159,11 +159,9 @@
         ttk.Button(btn_frame, text="Load Test From File", command=self.load_test).pack(side="left", padx=5)
 
     def launch_wizard(self, test_name=None, test_dir=None, load_file=None, script_path=None):
-<<<<<<< HEAD
-        """Start a TestWizard subprocess and track it."""
-=======
+      
         """Start ``gui.TestWizard`` in a separate process."""
->>>>>>> b4331547
+        main
         cmd = [sys.executable, "-m", "gui.TestWizard"]
         if test_name:
             cmd += ["--test-name", test_name]
@@ -171,16 +169,12 @@
             cmd += ["--test-dir", test_dir]
         if load_file:
             cmd += ["--load-file", load_file]
-<<<<<<< HEAD
-        if script_path:
-            cmd += ["--script-path", script_path]
-        proc = subprocess.Popen(cmd, cwd=REPO_ROOT)
-=======
+
         env = os.environ.copy()
         if script_path:
             env["MRLF_TEST_SCRIPT"] = script_path
         proc = subprocess.Popen(cmd, cwd=REPO_ROOT, env=env)
->>>>>>> b4331547
+        main
         self.wizard_procs.append(proc)
 
     def gather_config(self):
