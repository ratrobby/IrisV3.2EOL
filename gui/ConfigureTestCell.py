import os
import sys
from .utils import load_config, save_config
import subprocess
import tkinter as tk
from tkinter import ttk

# Paths used throughout the GUI
REPO_ROOT = os.path.dirname(os.path.dirname(os.path.abspath(__file__)))
DEVICE_FOLDER = os.path.join(REPO_ROOT, "devices")
CONFIG_PATH = os.path.join(REPO_ROOT, "config", "Test_Cell_Config.json")

# Default configuration when no config file exists
DEFAULT_CONFIG = {
    "ip_address": "192.168.XXX.XXX",
    "al1342": {f"X{i:02d}": "Empty" for i in range(1, 9)},
    "al2205": {f"X1.{i}": "Empty" for i in range(8)},
}
DEFAULT_CONFIG["al1342"]["X01"] = "AL2205_Hub"
DEFAULT_CONFIG["al2205"]["X1.0"] = "UI_Button"


def get_device_options():
    """Return a sorted list of device module names."""
    modules = []
    for fname in os.listdir(DEVICE_FOLDER):
        if fname.endswith(".py") and fname != "__init__.py":
            modules.append(fname[:-3])
    return ["Empty"] + sorted(modules, key=str.lower)




class DeviceSelector(ttk.Frame):
    def __init__(self, parent, label, ports, options, locked=None):
        super().__init__(parent)
        self.vars = {}
        locked = locked or {}

        ttk.Label(self, text=label, font=("Arial", 12, "bold")).grid(row=0, column=0, columnspan=2, pady=(0, 4))
        for row, port in enumerate(ports, start=1):
            ttk.Label(self, text=f"{port}:").grid(row=row, column=0, sticky="w", padx=5)
            var = tk.StringVar()
            cmb = ttk.Combobox(self, textvariable=var, values=options, state="readonly", width=28)
            cmb.grid(row=row, column=1, sticky="ew", padx=5, pady=1)
            if port in locked:
                var.set(locked[port])
                cmb.configure(state="disabled")
            self.vars[port] = var
        self.columnconfigure(1, weight=1)


class ConfigApp(tk.Tk):
    def __init__(self):
        super().__init__()
        self.title("Configure Test Cell")
        self.wizard_procs = []

        options = get_device_options()
        cfg = load_config(CONFIG_PATH)

        # IP entry
        ip_frame = ttk.Frame(self)
        ip_frame.pack(fill="x", padx=10, pady=10)
        ttk.Label(ip_frame, text="AL1342 IP:").pack(side="left")
        self.ip_var = tk.StringVar(
            value=cfg.get("ip_address", DEFAULT_CONFIG["ip_address"])
        )
        ttk.Entry(ip_frame, textvariable=self.ip_var, width=20).pack(side="left", padx=5)

        # Device selector frames
        selector_frame = ttk.Frame(self)
        selector_frame.pack(fill="both", expand=True, padx=10)

        al1342_ports = [f"X{i:02d}" for i in range(1, 9)]
        al2205_ports = [f"X1.{i}" for i in range(8)]

        locked1342 = {"X01": "AL2205_Hub"}
        locked2205 = {"X1.0": "UI_Button"}

        self.sel1342 = DeviceSelector(selector_frame, "AL1342", al1342_ports, options, locked1342)
        self.sel1342.grid(row=0, column=0, padx=(0, 10), sticky="nsew")

        self.sel2205 = DeviceSelector(selector_frame, "AL2205", al2205_ports, options, locked2205)
        self.sel2205.grid(row=0, column=1, sticky="nsew")

        selector_frame.columnconfigure(0, weight=1)
        selector_frame.columnconfigure(1, weight=1)

        # Load existing selections
        for port, var in self.sel1342.vars.items():
            var.set(cfg.get("al1342", {}).get(port, "Empty"))
        for port, var in self.sel2205.vars.items():
            var.set(cfg.get("al2205", {}).get(port, "Empty"))

        # Configure button
        ttk.Button(self, text="Configure Test Cell", command=self.configure_cell).pack(pady=10)

    def gather_config(self):
        return {
            "ip_address": self.ip_var.get(),
            "al1342": {p: v.get() for p, v in self.sel1342.vars.items()},
            "al2205": {p: v.get() for p, v in self.sel2205.vars.items()},
        }

    def configure_cell(self):
        cfg = self.gather_config()
        save_config(cfg, CONFIG_PATH)
<<<<<<< HEAD
        # Automatically open the Test Wizard after saving without showing a
        # confirmation dialog.
=======
        messagebox.showinfo("Saved", f"Configuration saved to {CONFIG_PATH}")
        self.close_wizards()
>>>>>>> 8b4cdc0d
        self.launch_wizard()

    def launch_wizard(self):
        wizard_path = os.path.join(os.path.dirname(__file__), "TestWizard.py")
        proc = subprocess.Popen([sys.executable, wizard_path])
        self.wizard_procs.append(proc)

    def close_wizards(self):
        for p in getattr(self, "wizard_procs", []):
            if p.poll() is None:
                try:
                    p.terminate()
                    p.wait(timeout=2)
                except Exception:
                    try:
                        p.kill()
                    except Exception:
                        pass
        self.wizard_procs = []


if __name__ == "__main__":
    app = ConfigApp()
    app.mainloop()<|MERGE_RESOLUTION|>--- conflicted
+++ resolved
@@ -106,13 +106,6 @@
     def configure_cell(self):
         cfg = self.gather_config()
         save_config(cfg, CONFIG_PATH)
-<<<<<<< HEAD
-        # Automatically open the Test Wizard after saving without showing a
-        # confirmation dialog.
-=======
-        messagebox.showinfo("Saved", f"Configuration saved to {CONFIG_PATH}")
-        self.close_wizards()
->>>>>>> 8b4cdc0d
         self.launch_wizard()
 
     def launch_wizard(self):
