import os
import json


def load_config(path="config/Test_Cell_Config.json"):
    with open(path) as f:
        return json.load(f)


def save_config(data, path="config/Test_Cell_Config.json"):
    with open(path, "w") as f:
        json.dump(data, f, indent=2)


<<<<<<< HEAD
def export_device_setup(cfg, path=None):
=======
def export_device_setup(cfg, path):
>>>>>>> e62a505b
    """Generate a device setup script from a configuration dict.

    Parameters
    ----------
    cfg : dict
        Configuration as returned by ``gather_config()``.
<<<<<<< HEAD
    path : str, optional
        Destination file path. When omitted the script is returned as a string.
=======
    path : str
        Destination file path. The file is always written to this location.
>>>>>>> e62a505b
    """
    import inspect
    import importlib
    from .TestWizard import build_instance_map

<<<<<<< HEAD
    repo_root = os.path.dirname(os.path.dirname(os.path.abspath(__file__)))
=======
>>>>>>> e62a505b

    instance_map = cfg.get("device_names")
    if not instance_map:
        instance_map = build_instance_map(cfg)
    ip_addr = cfg.get("ip_address", "192.168.XXX.XXX")

    # Collect all selected device modules
    modules = set()
    for section in ("al1342", "al2205"):
        for dev in cfg.get(section, {}).values():
            if dev and str(dev) != "Empty":
                modules.add(dev)

    # Map module name -> device class name
    classes = {}
    for mod_name in sorted(modules):
        try:
            mod = importlib.import_module(f"devices.{mod_name}")
        except Exception:
            continue
        for name, obj in inspect.getmembers(mod, inspect.isclass):
            if getattr(obj, "_is_device_class", False):
                classes[mod_name] = name
                break

    lines = [
        "import sys",
        "import os",
        "sys.path.append(os.path.abspath(os.path.join(os.path.dirname(__file__), \"..\")))",
        "",
        "from IO_master import IO_master",
    ]

    for mod_name in sorted(classes):
        cls_name = classes[mod_name]
        lines.append(f"from devices.{mod_name} import {cls_name}")

    lines.append("")
    lines.append(f"master = IO_master(\"{ip_addr}\")")

    hub_vars = {}

    # AL1342 devices (direct IO_master connection)
    for port in sorted(cfg.get("al1342", {})):
        dev_name = cfg["al1342"][port]
        if dev_name == "Empty":
            continue
        cls_name = classes.get(dev_name)
        inst_name = instance_map["al1342"][port]
        port_num = int(port.replace("X0", ""))
        lines.append(
            f"{inst_name} = {cls_name}(master, port_number={port_num})"
        )
        if dev_name == "AL2205_Hub":
            hub_vars[port] = inst_name

    hub_var = next(iter(hub_vars.values()), None)

    # AL2205 devices connected to the hub
    if hub_var:
        for port in sorted(cfg.get("al2205", {})):
            dev_name = cfg["al2205"][port]
            if dev_name == "Empty":
                continue
            cls_name = classes.get(dev_name)
            inst_name = instance_map["al2205"][port]
            index = int(port.split(".")[-1])
            lines.append(
                f"{inst_name} = {cls_name}({hub_var}, x1_index={index})"
            )

    lines.append("")
    lines.append("# Example generated mappings")
    for port in sorted(cfg.get("al1342", {})):
        dev_name = cfg["al1342"][port]
        if dev_name == "Empty":
            continue
        inst = instance_map["al1342"][port]
        lines.append(f"# AL1342 Port {port}: {inst} ({dev_name})")

    for port in sorted(cfg.get("al2205", {})):
        dev_name = cfg["al2205"][port]
        if dev_name == "Empty":
            continue
        inst = instance_map["al2205"][port]
        lines.append(f"# AL2205 {port}: {inst} ({dev_name})")

    script = "\n".join(lines) + "\n"
    if path:
        os.makedirs(os.path.dirname(path), exist_ok=True)
        with open(path, "w") as fh:
            fh.write(script)
    return script
<|MERGE_RESOLUTION|>--- conflicted
+++ resolved
@@ -12,33 +12,19 @@
         json.dump(data, f, indent=2)
 
 
-<<<<<<< HEAD
-def export_device_setup(cfg, path=None):
-=======
-def export_device_setup(cfg, path):
->>>>>>> e62a505b
     """Generate a device setup script from a configuration dict.
 
     Parameters
     ----------
     cfg : dict
         Configuration as returned by ``gather_config()``.
-<<<<<<< HEAD
-    path : str, optional
-        Destination file path. When omitted the script is returned as a string.
-=======
-    path : str
-        Destination file path. The file is always written to this location.
->>>>>>> e62a505b
+
     """
     import inspect
     import importlib
     from .TestWizard import build_instance_map
 
-<<<<<<< HEAD
-    repo_root = os.path.dirname(os.path.dirname(os.path.abspath(__file__)))
-=======
->>>>>>> e62a505b
+
 
     instance_map = cfg.get("device_names")
     if not instance_map:
