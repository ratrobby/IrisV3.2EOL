import os
import sys
import json
import time
import threading
import queue
import subprocess
import importlib
import importlib.util
import inspect
import types
from contextlib import redirect_stdout
import re
import traceback

import tkinter as tk
from tkinter import ttk, messagebox
from tkinter.scrolledtext import ScrolledText

from .calibration_wizard import CalibrationWizard

# Allow running from repo root
sys.path.append(os.path.abspath(os.path.join(os.path.dirname(__file__), "..")))

REPO_ROOT = os.path.dirname(os.path.dirname(os.path.abspath(__file__)))
CONFIG_PATH = os.path.join(REPO_ROOT, "config", "Test_Cell_Config.json")
DEFAULT_LOG_DIR = os.path.join(REPO_ROOT, "logs")
DEFAULT_TESTS_DIR = os.path.join(REPO_ROOT, "user_tests")


def load_config():
    if os.path.exists(CONFIG_PATH):
        with open(CONFIG_PATH, "r") as fh:
            try:
                return json.load(fh)
            except Exception:
                return {}
    return {}


def _normalize_instructions(cmds):
    """Return a list of instruction dictionaries with required keys."""
    if not isinstance(cmds, list):
        cmds = [cmds] if cmds else []
    result = []
    for item in cmds:
        if isinstance(item, dict) and "title" in item and "content" in item:
            result.append(item)
    return result


def gather_library(cfg):
    """Return dict of test instructions from configured devices.

    The returned structure groups commands by device class name so the GUI can
    display them in labeled sections.
    """
    library = {"test": {}}
    modules = set()
    modules.update(v for v in cfg.get("al1342", {}).values() if v != "Empty")
    modules.update(v for v in cfg.get("al2205", {}).values() if v != "Empty")

    import_errors = []

    for mod_name in sorted(modules):
        try:
            mod = importlib.import_module(f"devices.{mod_name}")
        except Exception as e:
            msg = f"Failed to import device module '{mod_name}': {e}"
            print(msg)
            import_errors.append(msg)
            continue
        device_cls = None
        for name, obj in inspect.getmembers(mod, inspect.isclass):
            if getattr(obj, "_is_device_class", False):
                device_cls = obj
                break
        if not device_cls:
            continue

        if hasattr(device_cls, "test_instructions"):
            try:
                cmds = _normalize_instructions(device_cls.test_instructions())
                if cmds:
                    library["test"][device_cls.__name__] = cmds
            except Exception as e:
                print(
                    f"Failed to load test instructions for {device_cls.__name__}: {e}"
                )

    if import_errors:
        try:
            messagebox.showerror("Device Import Error", "\n".join(import_errors))
        except Exception:
            pass

    return library


def build_instance_map(cfg):
    """Return mapping of ports to instance names for each AL section.

    If only one instance of a given device is present across both sections,
    the instance name will simply be the device name. When multiple devices of
    the same type are connected, each instance is numbered starting from
    ``device_1``.
    """

    # Count how many times each device appears across all sections
    device_totals = {}
    for section in ("al1342", "al2205"):
        for port in cfg.get(section, {}):
            device = cfg.get(section, {}).get(port, "Empty")
            if str(device).lower() == "empty":
                continue
            device_totals[device] = device_totals.get(device, 0) + 1

    # Track numbering for devices that appear more than once
    counts = {}
    result = {"al1342": {}, "al2205": {}}
    for section in ("al1342", "al2205"):
        for port in sorted(cfg.get(section, {})):
            device = cfg.get(section, {}).get(port, "Empty")
            if str(device).lower() == "empty":
                result[section][port] = "Empty"
                continue

            if device_totals.get(device, 0) == 1:
                # Only one device of this type, no numbering
                result[section][port] = device
            else:
                idx = counts.get(device, 0) + 1
                counts[device] = idx
                result[section][port] = f"{device}_{idx}"
    return result

<<<<<<< HEAD
        module = importlib.util.module_from_spec(spec)
        spec.loader.exec_module(module)
    except Exception as e:
        print(f"Failed to load device objects: {e}")
=======
>>>>>>> a7af4636
        return {}

    from IO_master import IO_master

    instance_map = build_instance_map(cfg)
    ip_addr = cfg.get("ip_address", "192.168.XXX.XXX")
    master = IO_master(ip_addr)

    objects = {}
    classes = {}

    # Import required device classes
    for section in ("al1342", "al2205"):
        for dev_name in cfg.get(section, {}).values():
            if dev_name and dev_name != "Empty" and dev_name not in classes:
                try:
                    mod = importlib.import_module(f"devices.{dev_name}")
                except Exception as e:
                    print(f"Failed to import device module '{dev_name}': {e}")
                    continue
                device_cls = None
                for name, obj in inspect.getmembers(mod, inspect.isclass):
                    if getattr(obj, "_is_device_class", False):
                        device_cls = obj
                        break
                if device_cls:
                    classes[dev_name] = device_cls

    hub_obj = None

    # Instantiate AL1342 devices first
    for port in sorted(cfg.get("al1342", {})):
        dev_name = cfg["al1342"][port]
        if dev_name == "Empty":
            continue
        cls = classes.get(dev_name)
        if not cls:
            continue
        port_num = int(port[1:]) if port.startswith("X") else int(port)
        inst_name = instance_map["al1342"][port]
        try:
            obj = cls(master, port_number=port_num)
        except Exception as e:
            print(f"Failed to instantiate {dev_name}: {e}")
            continue
        objects[inst_name] = obj
        if dev_name == "AL2205_Hub":
            hub_obj = obj

    # Instantiate AL2205 devices connected to the hub
    if hub_obj:
        for port in sorted(cfg.get("al2205", {})):
            dev_name = cfg["al2205"][port]
            if dev_name == "Empty":
                continue
            cls = classes.get(dev_name)
            if not cls:
                continue
            index = int(port.split(".")[-1])
            inst_name = instance_map["al2205"][port]
            try:
                obj = cls(hub_obj, x1_index=index)
            except Exception as e:
                print(f"Failed to instantiate {dev_name}: {e}")
                continue
            objects[inst_name] = obj

    return objects


class TestMonitor(tk.Toplevel):
    """Simple window that displays test output."""

    def __init__(self, master):
        super().__init__(master)
        self.title("Test Monitor")
        self.geometry("600x400")
        self.text = ScrolledText(self, state="disabled")
        self.text.pack(fill="both", expand=True)

    def append(self, message):
        self.text.configure(state="normal")
        self.text.insert("end", message)
        self.text.see("end")
        self.text.configure(state="disabled")


class _QueueWriter:
    def __init__(self, q):
        self.q = q

    def write(self, msg):
        self.q.put(msg)

    def flush(self):
        pass


class _Tee:
    def __init__(self, *writers):
        self.writers = writers

    def write(self, msg):
        for w in self.writers:
            w.write(msg)

    def flush(self):
        for w in self.writers:
            if hasattr(w, "flush"):
                w.flush()


class TestWizard(tk.Tk):
        super().__init__()
        self.title("Test Wizard")
        self.cfg = load_config()
        self.ip_address = self.cfg.get("ip_address", "192.168.XXX.XXX")
        self.library = gather_library(self.cfg)
        self.base_map = build_instance_map(self.cfg)
        self.instance_map = self.cfg.get("device_names") or {
            s: dict(p) for s, p in self.base_map.items()
        }
        self.setup_code = ""

        self.running = False
        self.paused = False
        self.worker = None
        self.log_file = None
        self.test_file_path = None
        self.test_script_path = None
        self.monitor = None
        self.monitor_queue = queue.Queue()
        self.initial_test_name = test_name
        if load_path and not test_dir:
            test_dir = os.path.dirname(load_path)
        self.tests_dir = test_dir or DEFAULT_TESTS_DIR
        self.log_dir = self.tests_dir

        self.create_widgets()
        # Scale window after widgets have been laid out
        self.update_idletasks()
        # Position the window at x=100, y=50
        self.geometry("1600x950+150+20")
        self.check_connection()
        self.after(100, self.poll_monitor_queue)
        if load_path:
            self.load_test(load_path)



    # ----------------------- GUI Construction -----------------------
    def create_widgets(self):
        main = ttk.Frame(self)
        main.pack(fill="both", expand=True, padx=10, pady=10)

        # Style for highlighted open command boxes
        self.style = ttk.Style(self)
        self.style.configure("Open.TFrame", background="#e8f0fe")
        self.style.configure("TestName.TLabel", font=("Segoe UI Variable Display Semib", 12,))

        # Main content split into left and right columns
        content = ttk.Frame(main)
        content.pack(fill="both", expand=True)
        content.columnconfigure(0, weight=3)
        content.columnconfigure(1, weight=2)
        content.rowconfigure(0, weight=1)

        # ----------------------- Left Column -----------------------
        left = ttk.Frame(content)
        left.grid(row=0, column=0, sticky="nsew")
        left.columnconfigure(0, weight=1)

        name_frame = ttk.Frame(left)
        name_frame.grid(row=0, column=0, sticky="ew")
        name_frame.columnconfigure(0, weight=1)

        ttk.Label(name_frame, text="Test Name:", style="TestName.TLabel").grid(
            row=0, column=0, sticky="w", pady=(0, 5)
        )
        self.test_name_var = tk.StringVar(value=self.initial_test_name or "")
        if self.initial_test_name:
            ttk.Label(name_frame, text=self.initial_test_name, font=("Arial", 12)).grid(
                row=1, column=0, sticky="w", padx=5, pady=2
            )
        else:
            self.test_name_entry = ttk.Entry(
                name_frame, textvariable=self.test_name_var, font=("Arial", 12)
            )
            self.test_name_entry.grid(row=1, column=0, sticky="ew", padx=5, ipady=4)


        ttk.Label(left, text="Test Setup:", style="TestName.TLabel").grid(
            row=1, column=0, sticky="w", pady=(20, 0)
        )
        self.setup_frame = ttk.Frame(left)
        self.setup_frame.grid(row=2, column=0, sticky="nsew", pady=(5, 20))
        left.rowconfigure(2, weight=0)
        self.build_setup_widgets()

        ttk.Label(left, text="Test Loop:", style="TestName.TLabel").grid(
            row=3, column=0, sticky="w"
        )
        self.script_text = ScrolledText(left, height=12)
        self.script_text.grid(row=4, column=0, sticky="nsew", pady=(5, 0))
        self.script_text.insert("end", "# Test loop code\n")
        left.rowconfigure(4, weight=1)

        ttk.Label(left, text="Iterations:", style="TestName.TLabel").grid(
            row=5, column=0, sticky="w", pady=(10, 0)
        )
        self.iterations_var = tk.StringVar()
        self.iterations_entry = ttk.Entry(left, textvariable=self.iterations_var)
        self.iterations_entry.grid(row=6, column=0, sticky="w", padx=5, pady=(0, 10))

        # ----------------------- Right Column ----------------------
        right = ttk.Frame(content)
        right.grid(row=0, column=1, sticky="nsew", padx=(10, 0))
        right.columnconfigure(0, weight=1)

        inst_status = ttk.Frame(right)
        inst_status.pack(fill="x", padx=5, pady=(0, 5))
        inst_status.columnconfigure(0, weight=1)
        inst_status.columnconfigure(1, weight=1)
        inst_status.rowconfigure(0, weight=1)
        inst_status.rowconfigure(1, weight=1)

        map_frame = None
        if self.instance_map:
            map_frame = ttk.LabelFrame(inst_status, text="Device Instances")
            map_frame.grid(row=0, column=0, sticky="nsew")

            col1 = ttk.Frame(map_frame)
            col2 = ttk.Frame(map_frame)
            col1.pack(side="left", padx=5)
            col2.pack(side="left", padx=5)

            ttk.Label(col1, text="AL1342").grid(row=0, column=0, columnspan=2)
            ttk.Label(col2, text="AL2205").grid(row=0, column=0, columnspan=2)

            for r, port in enumerate(sorted(self.instance_map["al1342"]), start=1):
                ttk.Label(col1, text=f"{port}:").grid(row=r, column=0, sticky="e", pady=1)
                val = self.instance_map["al1342"][port]
                ttk.Label(col1, text=val).grid(row=r, column=1, sticky="w")

            for r, port in enumerate(sorted(self.instance_map["al2205"]), start=1):
                ttk.Label(col2, text=f"{port}:").grid(row=r, column=0, sticky="e", pady=1)
                val = self.instance_map["al2205"][port]
                ttk.Label(col2, text=val).grid(row=r, column=1, sticky="w")

        status_frame = ttk.LabelFrame(inst_status, text="AL1342 Connection Status:")
        status_frame.grid(row=0, column=1, sticky="nsew", padx=(5, 0))
        self.status_var = tk.StringVar(value="Disconnected")

        # Container with a border to make the status more visible
        status_box = ttk.Frame(status_frame, borderwidth=2, relief="groove", padding=2)
        status_box.pack(expand=True, fill="both", padx=5, pady=5)

        self.status_label = ttk.Label(
            status_box,
            textvariable=self.status_var,
            foreground="red",
            font=("Arial", 12),
            anchor="center",  # center text
            justify="center"
        )
        self.status_label.pack(expand=True, fill="both")

        # Collapsible command library below the device instances
        lib_label = ttk.Label(
            right, text="Command Library", font=("Arial", 12, "bold")
        )
        lib_frame = ttk.LabelFrame(right, labelwidget=lib_label)
        lib_frame.pack(fill="both", expand=True, padx=5, pady=5)
        lib_frame.columnconfigure(0, weight=1)

        test_label = ttk.Label(
            lib_frame, text="Test Commands", font=("Arial", 11, "underline")
        )
        test_container = ttk.LabelFrame(lib_frame, labelwidget=test_label)
        test_container.pack(fill="both", expand=True, padx=5, pady=(0, 5))
        for device, cmds in self.library["test"].items():
            ttk.Label(test_container, text=device, font=("Arial", 10, "bold")).pack(anchor="w", pady=0)
            dev_frame = ttk.Frame(test_container)
            dev_frame.pack(fill="x", padx=10, pady=(0, 2))  # <- updated
            for cmd in cmds:
                self._create_collapsible_text(dev_frame, cmd["title"], cmd["content"])

        # The lower test editor has been removed to avoid duplication. The
        # primary test loop editor remains in the left column above.
        # Buttons
        btn_frame = ttk.Frame(main)
        btn_frame.pack(fill="x", pady=10)
        self.start_btn = ttk.Button(btn_frame, text="Start", command=self.start_test)
        self.stop_btn = ttk.Button(btn_frame, text="Stop", command=self.stop_test, state="disabled")
        self.pause_btn = ttk.Button(btn_frame, text="Pause", command=self.toggle_pause, state="disabled")
        self.start_btn.pack(side="left", padx=5)
        self.stop_btn.pack(side="left", padx=5)
        self.pause_btn.pack(side="left", padx=5)

        self.save_btn = ttk.Button(btn_frame, text="Save Test", command=self.save_test)
        self.new_btn = ttk.Button(btn_frame, text="New Test", command=self.new_test)
        self.reconfig_btn = ttk.Button(
            btn_frame,
            text="Reconfigure Test Cell",
            command=self.reconfigure_cell,
        )
        self.reconfig_btn.pack(side="right", padx=5)
        self.new_btn.pack(side="right", padx=5)
        self.save_btn.pack(side="right", padx=5)


    def _create_collapsible_text(self, parent, section_title, content):
        if not section_title or not str(section_title).strip():
            section_title = "<Untitled Command>"

        container = ttk.Frame(parent, relief="groove", borderwidth=1)
        container.pack(fill="x", pady=(0, 2), padx=5)

        header = ttk.Frame(container)
        header.pack(fill="x")

        title_label = ttk.Label(header, text=section_title, font=("Arial", 10, "bold italic"))
        title_label.pack(side="left", padx=5, pady=(2, 0))

        arrow_label = ttk.Label(header, text="\u25BC")  # Down arrow
        arrow_label.pack(side="right", padx=5)

        text_widget = tk.Text(
            container,
            wrap="word",
            height=1,
            width=60,
            font=("Arial", 9),
            background="#f5f5f5",
        )
        text_widget.insert("1.0", content)

        # Temporarily display to measure required width and then hide again
        text_widget.pack(fill="x", padx=15, pady=2)
        text_widget.update_idletasks()
        container.configure(width=text_widget.winfo_width())
        header_height = header.winfo_reqheight()
        text_widget.pack_forget()
        container.update_idletasks()
        container.configure(height=header_height)
        container.pack_propagate(False)  # keep width constant and maintain header height

        keyword_styles = {
            "Command:": "command_style",
            "Inputs:": "bold",
            "Example:": "bold",
            "Use:": "bold",
        }

        for keyword, tag in keyword_styles.items():
            start = "1.0"
            while True:
                pos = text_widget.search(keyword, start, stopindex="end")
                if not pos:
                    break
                end = f"{pos}+{len(keyword)}c"
                text_widget.tag_add(tag, pos, end)
                start = end

        text_widget.tag_configure("bold", font=("Arial", 10, "bold"))
        text_widget.tag_configure("command_style", font=("Arial", 11, "bold"), foreground="#003366")
        text_widget.configure(state="disabled", height=min(30, content.count("\n") + 2))
        text_widget.update_idletasks()
        open_height = header_height + text_widget.winfo_reqheight()

        def toggle():
            if text_widget.winfo_viewable():
                text_widget.pack_forget()
                container.configure(height=header_height)
                arrow_label.configure(text="\u25BC")
                container.configure(style="TFrame")
            else:
                text_widget.pack(fill="x", padx=15, pady=2)
                container.configure(height=open_height)
                arrow_label.configure(text="\u25B2")
                container.configure(style="Open.TFrame")

        header.bind("<Button-1>", lambda e: toggle())
        title_label.bind("<Button-1>", lambda e: toggle())
        arrow_label.bind("<Button-1>", lambda e: toggle())

    def build_setup_widgets(self):
        """Populate the setup frame with device-specific widgets."""
        for w in self.setup_frame.winfo_children():
            w.destroy()
        for section in ("al1342", "al2205"):
            for port in sorted(self.instance_map.get(section, {})):
                alias = self.instance_map[section][port]
                base = self.base_map[section][port]
                obj = self.device_objects.get(base)
                if not obj:
                    continue
                if hasattr(obj.__class__, "calibration_steps"):
                    btn = ttk.Button(
                        self.setup_frame,
                        text=f"Calibrate {alias}",
                        command=lambda o=obj: self.open_calibration(o),
                    )
                    btn.pack(fill="x", padx=5, pady=2)
                elif hasattr(obj, "setup_widget"):
                    try:
                        widget = obj.setup_widget(self.setup_frame, name=alias)
                        if widget:
                            widget.pack(fill="x", padx=5, pady=2)
                    except Exception as e:
                        print(f"Failed to build setup widget for {alias}: {e}")

    def open_calibration(self, device):
        """Launch the generic calibration wizard for a device."""
        if self.test_script_path and os.path.exists(self.test_script_path):
            os.environ["MRLF_TEST_SCRIPT"] = self.test_script_path
        else:
            os.environ["MRLF_TEST_SCRIPT"] = DEVICES_FILE
        try:
            steps = device.__class__.calibration_steps()
        except Exception as e:
            print(f"Failed to load calibration steps: {e}")
            return
        if not steps:
            return
        CalibrationWizard(device, steps)


    def _export_device_alias_script(self, test_name):
        """Write ``<test_name>_Script.py`` with device aliases and code."""
        safe = re.sub(r"\W+", "_", test_name)
        script_path = os.path.join(self.tests_dir, f"{safe}_Script.py")

        alias_lines = ["", "# Aliases generated by Test Wizard"]
        for section in ("al1342", "al2205"):
            for port in self.instance_map.get(section, {}):
                alias = self.instance_map[section][port]
                base = self.base_map[section][port]
                if alias != base:
                    alias_lines.append(f"{alias} = {base}")

        setup_code = self.setup_code
        loop_code = self.script_text.get("1.0", "end-1c")
        iter_str = self.iterations_var.get().strip() or "1"

        script_parts = [
            base_content,
            "\n".join(alias_lines),
            "",
            "# ---------------- Setup Code ----------------",
            setup_code,
            "",
            "# ---------------- Test Loop ----------------",
            f"for _ in range({iter_str}):",
            *["    " + line for line in loop_code.splitlines()],
            "",
        ]

        os.makedirs(self.tests_dir, exist_ok=True)
        with open(script_path, "w") as fh:
            fh.write("\n".join(script_parts))
        return script_path

    def reset_device_names(self):
        """Revert device instance names to defaults from the configuration."""
        self.instance_map = {s: dict(p) for s, p in self.base_map.items()}

    # ----------------------- Connection Status ---------------------
    def check_connection(self):
        try:
            if os.name == "nt":
                cmd = ["ping", "-n", "1", "-w", "1000", self.ip_address]
            else:
                cmd = ["ping", "-c", "1", "-W", "1", self.ip_address]
            result = subprocess.run(
                cmd,
                stdout=subprocess.DEVNULL,
                stderr=subprocess.DEVNULL,
            )
            ok = result.returncode == 0
        except Exception:
            ok = False
        self.status_var.set("Connected" if ok else "Disconnected")
        self.status_label.configure(foreground="green" if ok else "red")
        self.after(1000, self.check_connection)

    def poll_monitor_queue(self):
        while not self.monitor_queue.empty():
            msg = self.monitor_queue.get()
            if self.monitor and self.monitor.winfo_exists():
                self.monitor.append(msg)
        self.after(100, self.poll_monitor_queue)

    def _set_edit_state(self, state):
        """Enable or disable editing widgets based on state."""
        if hasattr(self, "test_name_entry"):
            self.test_name_entry.configure(state=state)
        for child in self.setup_frame.winfo_children():
            try:
                child.configure(state=state)
            except Exception:
                pass
        self.script_text.configure(state=state)
        self.iterations_entry.configure(state=state)
        self.save_btn.configure(state=state)
        self.new_btn.configure(state=state)
        self.reconfig_btn.configure(state=state)

    # ----------------------- Test Execution ------------------------
    def start_test(self):
        if self.running:
            return
        if not self.test_name_var.get().strip():
            messagebox.showerror("Error", "Please enter a test name before starting the test.")
            self.test_name_entry.focus_set()
            return
        iter_str = self.iterations_var.get().strip()
        if not iter_str:
            messagebox.showerror("Error", "Please enter the number of iterations before starting the test.")
            self.iterations_entry.focus_set()
            return
        try:
            iterations = int(iter_str)
            if iterations <= 0:
                raise ValueError
        except ValueError:
            messagebox.showerror("Error", "Iterations must be a positive integer.")
            self.iterations_entry.focus_set()
            return
        if not self.save_test(show_message=False):
            return
        os.environ["MRLF_CALIBRATION_FILE"] = os.path.join(
            self.tests_dir, "sensor_calibrations.json"
        )
<<<<<<< HEAD
        if self.test_script_path:
            os.environ["MRLF_TEST_SCRIPT"] = self.test_script_path
=======
        if self.test_script_path and os.path.exists(self.test_script_path):
            os.environ["MRLF_TEST_SCRIPT"] = self.test_script_path
        else:
            os.environ["MRLF_TEST_SCRIPT"] = DEVICES_FILE
>>>>>>> a7af4636
        os.makedirs(self.log_dir, exist_ok=True)
        timestamp = time.strftime("%Y%m%d-%H%M%S")
        name = self.test_name_var.get() or "test"
        log_path = os.path.join(self.log_dir, f"{timestamp}_{name}.log")
        self.log_file = open(log_path, "w")
        if not self.monitor or not self.monitor.winfo_exists():
            self.monitor = TestMonitor(self)
        else:
            self.monitor.deiconify()
            self.monitor.lift()
        self.running = True
        self.paused = False
        self.start_btn.configure(state="disabled")
        self.stop_btn.configure(state="normal")
        self.pause_btn.configure(state="normal", text="Pause")
        self._set_edit_state("disabled")
        context = {"__name__": "__main__"}
        try:
            if self.test_script_path and os.path.exists(self.test_script_path):
                spec = importlib.util.spec_from_file_location(
                    "user_devices", self.test_script_path
                )
                devices_mod = importlib.util.module_from_spec(spec)
                spec.loader.exec_module(devices_mod)
            elif self.device_file and os.path.exists(self.device_file):
                spec = importlib.util.spec_from_file_location(
                    "user_devices", self.device_file
                )
                devices_mod = importlib.util.module_from_spec(spec)
                spec.loader.exec_module(devices_mod)
            else:
<<<<<<< HEAD
                devices_mod = types.ModuleType("user_devices")
=======
                devices_mod = types.SimpleNamespace()
                # Build device instances directly from config
                for name, obj in load_device_objects(cfg=self.cfg).items():
                    setattr(devices_mod, name, obj)
>>>>>>> a7af4636
            for name, obj in devices_mod.__dict__.items():
                if not name.startswith("_"):
                    context[name] = obj
            # Add any custom aliases for this test
            for section in ("al1342", "al2205"):
                for port in self.instance_map.get(section, {}):
                    alias = self.instance_map[section][port]
                    base = self.base_map[section][port]
                    if alias != base and base in context:
                        context[alias] = context[base]
        except Exception as e:
            print(f"Failed to load device objects: {e}")
        setup_code = self.setup_code
        loop_code = self.script_text.get("1.0", "end-1c")
        queue_writer = _QueueWriter(self.monitor_queue)
        def worker():
            with redirect_stdout(_Tee(self.log_file, queue_writer)):
                try:
                    exec(setup_code, context)
                except Exception as e:
                    print(f"Setup error: {e}")
                    self.running = False
                    return
                for _ in range(iterations):
                    if not self.running:
                        break
                    while self.paused and self.running:
                        time.sleep(0.1)
                    if not self.running:
                        break
                    try:
                        exec(loop_code, context)
                    except Exception as e:
                        print(f"Loop error: {e}")
                        self.running = False
                        break
            self.log_file.close()
        self.worker = threading.Thread(target=worker, daemon=True)
        self.worker.start()

    def stop_test(self):
        """Stop the running test and reset UI state."""
        # Even if the test thread has already finished, allow this method to
        # reset the buttons so the user can start a new test.
        self.running = False

        if self.worker:
            self.worker.join(timeout=2)
            self.worker = None

        if self.log_file and not self.log_file.closed:
            self.log_file.close()

        if "MRLF_CALIBRATION_FILE" in os.environ:
            del os.environ["MRLF_CALIBRATION_FILE"]
        if "MRLF_TEST_SCRIPT" in os.environ:
            del os.environ["MRLF_TEST_SCRIPT"]

        # Reset pause state in case the test was stopped while paused
        self.paused = False

        self.start_btn.configure(state="normal")
        self.stop_btn.configure(state="disabled")
        self.pause_btn.configure(state="disabled", text="Pause")
        self._set_edit_state("normal")

    def toggle_pause(self):
        if not self.running:
            return
        self.paused = not self.paused
        self.pause_btn.configure(text="Resume" if self.paused else "Pause")

    # ----------------------- Test File Handling -------------------
    def _verify_mapping(self, imported_cfg):
        """Warn if the imported test's device mapping differs from current config."""
        if not imported_cfg:
            return
        current = {s: self.cfg.get(s, {}) for s in ("al1342", "al2205")}
        imported = {s: imported_cfg.get(s, {}) for s in ("al1342", "al2205")}
        if current != imported:
            try:
                messagebox.showwarning(
                    "Configuration Mismatch",
                    (
                        "Imported test uses a different device mapping.\n"
                        "Reconfigure the test cell to match the test's configuration."
                    ),
                )
            except Exception:
                pass

    def save_test(self, show_message=True):
        name = self.test_name_var.get().strip()
        if not name:
            if show_message:
                messagebox.showerror("Error", "Please enter a test name.")
            return False
        # Export alias script reflecting configured device names
        self.test_script_path = self._export_device_alias_script(name)
        os.makedirs(self.tests_dir, exist_ok=True)
        fname = re.sub(r"\W+", "_", name)
        path = os.path.join(self.tests_dir, f"{fname}.json")
        data = {
            "name": name,
            "setup": self.setup_code,
            "loop": self.script_text.get("1.0", "end-1c"),
            "iterations": self.iterations_var.get().strip(),
            "config": self.cfg,
            "device_names": self.instance_map,
            "script_file": os.path.basename(self.test_script_path)
        }
        try:
            with open(path, "w") as fh:
                json.dump(data, fh, indent=2)
            self.test_file_path = path
            if show_message:
                messagebox.showinfo("Saved", f"Test saved to {path}")
            return True
        except Exception as e:
            if show_message:
                messagebox.showerror("Error", f"Failed to save test: {e}")
            return False

    def load_test(self, path):
        if not path:
            return
        try:
            with open(path, "r") as fh:
                data = json.load(fh)
        except Exception as e:
            messagebox.showerror("Error", f"Failed to load test: {e}")
            return
        self.test_file_path = path
        self.tests_dir = os.path.dirname(path)
        self.log_dir = self.tests_dir
        self.test_name_var.set(data.get("name", ""))
        self.setup_code = data.get("setup", "")
        self.script_text.delete("1.0", "end")
        self.script_text.insert("1.0", data.get("loop", ""))
        self.iterations_var.set(data.get("iterations", ""))
        self._verify_mapping(data.get("config"))
        saved_names = data.get("device_names")
        self.test_script_path = os.path.join(
            self.tests_dir, data.get("script_file", "")
        )
        if saved_names:
            self.instance_map = saved_names
        else:
            # revert to defaults if test has no naming info
            self.reset_device_names()
        self.build_setup_widgets()

    def new_test(self):
        current_filled = (
            self.test_name_var.get().strip()
            or self.setup_code.strip()
            or self.script_text.get("1.0", "end-1c").strip()
        )
        if current_filled:
            if messagebox.askyesno("Save Test", "Save current test before creating a new test?"):
                self.save_test()
        self.test_file_path = None
        self.test_name_var.set("")
        self.setup_code = ""
        self.script_text.delete("1.0", "end")
        self.script_text.insert("1.0", "# Test loop code\n")
        self.iterations_var.set("")
        # Reset any custom device naming back to defaults
        self.reset_device_names()
        self.build_setup_widgets()
        self.test_script_path = None

    def reconfigure_cell(self):
        current_filled = (
            self.test_name_var.get().strip()
            or self.setup_code.strip()
            or self.script_text.get("1.0", "end-1c").strip()
        )
        if current_filled:
            if messagebox.askyesno(
                "Save Test",
                "Save current test before reconfiguring the test cell?",
            ):
                self.save_test()
        subprocess.Popen([sys.executable, "-m", "gui.TestLauncher"], cwd=REPO_ROOT)
        self.destroy()


if __name__ == "__main__":
    import argparse
    parser = argparse.ArgumentParser()
    parser.add_argument("--test-name")
    parser.add_argument("--test-dir")
    parser.add_argument("--load-file")
    app.mainloop()<|MERGE_RESOLUTION|>--- conflicted
+++ resolved
@@ -133,14 +133,6 @@
                 counts[device] = idx
                 result[section][port] = f"{device}_{idx}"
     return result
-
-<<<<<<< HEAD
-        module = importlib.util.module_from_spec(spec)
-        spec.loader.exec_module(module)
-    except Exception as e:
-        print(f"Failed to load device objects: {e}")
-=======
->>>>>>> a7af4636
         return {}
 
     from IO_master import IO_master
@@ -675,15 +667,6 @@
         os.environ["MRLF_CALIBRATION_FILE"] = os.path.join(
             self.tests_dir, "sensor_calibrations.json"
         )
-<<<<<<< HEAD
-        if self.test_script_path:
-            os.environ["MRLF_TEST_SCRIPT"] = self.test_script_path
-=======
-        if self.test_script_path and os.path.exists(self.test_script_path):
-            os.environ["MRLF_TEST_SCRIPT"] = self.test_script_path
-        else:
-            os.environ["MRLF_TEST_SCRIPT"] = DEVICES_FILE
->>>>>>> a7af4636
         os.makedirs(self.log_dir, exist_ok=True)
         timestamp = time.strftime("%Y%m%d-%H%M%S")
         name = self.test_name_var.get() or "test"
@@ -715,14 +698,6 @@
                 devices_mod = importlib.util.module_from_spec(spec)
                 spec.loader.exec_module(devices_mod)
             else:
-<<<<<<< HEAD
-                devices_mod = types.ModuleType("user_devices")
-=======
-                devices_mod = types.SimpleNamespace()
-                # Build device instances directly from config
-                for name, obj in load_device_objects(cfg=self.cfg).items():
-                    setattr(devices_mod, name, obj)
->>>>>>> a7af4636
             for name, obj in devices_mod.__dict__.items():
                 if not name.startswith("_"):
                     context[name] = obj
