import os
import sys
import json
import time
import threading
import subprocess
import importlib
import inspect
from contextlib import redirect_stdout
import re
import traceback

import tkinter as tk
from tkinter import ttk, messagebox, filedialog
from tkinter.scrolledtext import ScrolledText

# Allow running from repo root
sys.path.append(os.path.abspath(os.path.join(os.path.dirname(__file__), "..")))

REPO_ROOT = os.path.dirname(os.path.dirname(os.path.abspath(__file__)))
CONFIG_PATH = os.path.join(REPO_ROOT, "config", "Test_Cell_Config.json")
LOG_DIR = os.path.join(REPO_ROOT, "logs")
TESTS_DIR = os.path.join(REPO_ROOT, "user_tests")


def load_config():
    if os.path.exists(CONFIG_PATH):
        with open(CONFIG_PATH, "r") as fh:
            try:
                return json.load(fh)
            except Exception:
                return {}
    return {}


def _normalize_instructions(cmds):
    """Return a list of instruction dictionaries with required keys."""
    if not isinstance(cmds, list):
        cmds = [cmds] if cmds else []
    result = []
    for item in cmds:
        if isinstance(item, dict) and "title" in item and "content" in item:
            result.append(item)
    return result


def gather_library(cfg):
    """Return dict of setup and test instructions from configured devices."""
    setup_cmds = []
    test_cmds = []
    modules = set()
    modules.update(v for v in cfg.get("al1342", {}).values() if v != "Empty")
    modules.update(v for v in cfg.get("al2205", {}).values() if v != "Empty")

    import_errors = []

    for mod_name in modules:
        try:
            mod = importlib.import_module(f"devices.{mod_name}")
        except Exception as e:
            msg = f"Failed to import device module '{mod_name}': {e}"
            print(msg)
            import_errors.append(msg)
            continue
        device_cls = None
        for name, obj in inspect.getmembers(mod, inspect.isclass):
            if getattr(obj, "_is_device_class", False):
                device_cls = obj
                break
        if not device_cls:
            continue

        if hasattr(device_cls, "setup_instructions"):
            try:
<<<<<<< HEAD
                cmds = device_cls.setup_instructions()
                if isinstance(cmds, list):
                    for cmd in cmds:
                        if isinstance(cmd, dict) and "title" in cmd and "content" in cmd:
                            setup_cmds.append(cmd)
                        else:
                            print(f"\u26A0\uFE0F Malformed setup instruction in {mod_name}: {cmd}")
                elif isinstance(cmds, dict) and "title" in cmds and "content" in cmds:
                    setup_cmds.append(cmds)
                else:
                    print(f"\u26A0\uFE0F Invalid format from {mod_name}.setup_instructions(): {cmds}")
            except Exception as e:
                print(f"\u274C Error in setup_instructions of {mod_name}: {e}")
                traceback.print_exc()

        if hasattr(device_cls, "test_instructions"):
            try:
                cmds = device_cls.test_instructions()
                if isinstance(cmds, list):
                    for cmd in cmds:
                        if isinstance(cmd, dict) and "title" in cmd and "content" in cmd:
                            test_cmds.append(cmd)
                        else:
                            print(f"\u26A0\uFE0F Malformed test instruction in {mod_name}: {cmd}")
                elif isinstance(cmds, dict) and "title" in cmds and "content" in cmds:
                    test_cmds.append(cmds)
                else:
                    print(f"\u26A0\uFE0F Invalid format from {mod_name}.test_instructions(): {cmds}")
            except Exception as e:
                print(f"\u274C Error in test_instructions of {mod_name}: {e}")
                traceback.print_exc()
=======
                cmds = _normalize_instructions(device_cls.setup_instructions())
                setup_cmds.extend(cmds)
            except Exception:
                pass

        if hasattr(device_cls, "test_instructions"):
            try:
                cmds = _normalize_instructions(device_cls.test_instructions())
                test_cmds.extend(cmds)
            except Exception:
                pass
>>>>>>> d8955cc8

    if import_errors:
        try:
            messagebox.showerror("Device Import Error", "\n".join(import_errors))
        except Exception:
            pass

    return {"setup": setup_cmds, "test": test_cmds}


def build_instance_map(cfg):
    """Return mapping of ports to instance names for each AL section.

    If only one instance of a given device is present across both sections,
    the instance name will simply be the device name. When multiple devices of
    the same type are connected, each instance is numbered starting from
    ``device_1``.
    """

    # Count how many times each device appears across all sections
    device_totals = {}
    for section in ("al1342", "al2205"):
        for port in cfg.get(section, {}):
            device = cfg.get(section, {}).get(port, "Empty")
            if str(device).lower() == "empty":
                continue
            device_totals[device] = device_totals.get(device, 0) + 1

    # Track numbering for devices that appear more than once
    counts = {}
    result = {"al1342": {}, "al2205": {}}
    for section in ("al1342", "al2205"):
        for port in sorted(cfg.get(section, {})):
            device = cfg.get(section, {}).get(port, "Empty")
            if str(device).lower() == "empty":
                result[section][port] = "empty"
                continue

            if device_totals.get(device, 0) == 1:
                # Only one device of this type, no numbering
                result[section][port] = device
            else:
                idx = counts.get(device, 0) + 1
                counts[device] = idx
                result[section][port] = f"{device}_{idx}"
    return result


class TestWizard(tk.Tk):
    def __init__(self):
        super().__init__()
        self.title("Test Wizard")
        self.cfg = load_config()
        self.ip_address = self.cfg.get("ip_address", "192.168.XXX.XXX")
        self.library = gather_library(self.cfg)
        self.instance_map = build_instance_map(self.cfg)

        self.running = False
        self.paused = False
        self.worker = None
        self.log_file = None
        self.test_file_path = None

        self.create_widgets()
        # Scale window after widgets have been laid out
        self.update_idletasks()
        # Position the window at x=100, y=50
        self.geometry("1600x950+100+50")
        self.check_connection()

    # ----------------------- GUI Construction -----------------------
    def create_widgets(self):
        main = ttk.Frame(self)
        main.pack(fill="both", expand=True, padx=10, pady=10)

        # Style for highlighted open command boxes
        self.style = ttk.Style(self)
        self.style.configure("Open.TFrame", background="#e8f0fe")
        self.style.configure("TestName.TLabel", font=("Arial", 12, "bold"))

        # Main content split into left and right columns
        content = ttk.Frame(main)
        content.pack(fill="both", expand=True)
        content.columnconfigure(0, weight=3)
        content.columnconfigure(1, weight=2)
        content.rowconfigure(0, weight=1)

        # ----------------------- Left Column -----------------------
        left = ttk.Frame(content)
        left.grid(row=0, column=0, sticky="nsew")
        left.columnconfigure(0, weight=1)

        name_frame = ttk.Frame(left)
        name_frame.grid(row=0, column=0, sticky="ew")
        name_frame.columnconfigure(0, weight=1)

        ttk.Label(name_frame, text="Test Name:", style="TestName.TLabel").grid(
            row=0, column=0, sticky="w", pady=(0, 5)
        )
        self.test_name_var = tk.StringVar()
        self.test_name_entry = ttk.Entry(
            name_frame, textvariable=self.test_name_var, font=("Arial", 12)
        )
        self.test_name_entry.grid(row=1, column=0, sticky="ew", padx=5, ipady=4)

        ttk.Button(name_frame, text="Browse", command=self.browse_test_file).grid(
            row=1, column=1, padx=5
        )

        ttk.Label(left, text="Test Setup", style="TestName.TLabel").grid(
            row=1, column=0, sticky="w", pady=(20, 0)
        )
        self.setup_text = ScrolledText(left, height=8)
        self.setup_text.grid(row=2, column=0, sticky="nsew", pady=(5, 20))
        self.setup_text.insert("end", "# Setup code\n")
        left.rowconfigure(2, weight=1)

        ttk.Label(left, text="Test Loop", style="TestName.TLabel").grid(
            row=3, column=0, sticky="w"
        )
        self.script_text = ScrolledText(left, height=12)
        self.script_text.grid(row=4, column=0, sticky="nsew", pady=(5, 0))
        self.script_text.insert("end", "# Test loop code\n")
        left.rowconfigure(4, weight=1)

        # ----------------------- Right Column ----------------------
        right = ttk.Frame(content)
        right.grid(row=0, column=1, sticky="nsew", padx=(10, 0))
        right.columnconfigure(0, weight=1)

        inst_status = ttk.Frame(right)
        inst_status.pack(fill="x", padx=5, pady=(0, 5))
        inst_status.columnconfigure(0, weight=1)
        inst_status.columnconfigure(1, weight=1)
        inst_status.rowconfigure(0, weight=1)

        map_frame = None
        if self.instance_map:
            map_frame = ttk.LabelFrame(inst_status, text="Device Instances")
            map_frame.grid(row=0, column=0, sticky="nsew")

            col1 = ttk.Frame(map_frame)
            col2 = ttk.Frame(map_frame)
            col1.pack(side="left", padx=2)
            col2.pack(side="left", padx=2)

            ttk.Label(col1, text="AL1342").pack()
            ttk.Label(col2, text="AL2205").pack()

            height = max(len(self.instance_map["al1342"]), len(self.instance_map["al2205"]))
            height = min(height, 10) or 1

            entries1342 = [f"{p}: {self.instance_map['al1342'][p]}" for p in sorted(self.instance_map['al1342'])]
            entries2205 = [f"{p}: {self.instance_map['al2205'][p]}" for p in sorted(self.instance_map['al2205'])]
            width1342 = max((len(e) for e in entries1342), default=10) + 1
            width2205 = max((len(e) for e in entries2205), default=10) + 1

            bg = self.cget("bg")
            self.map_list1342 = tk.Listbox(col1, height=height, width=width1342, bg=bg)
            self.map_list2205 = tk.Listbox(col2, height=height, width=width2205, bg=bg)
            self.map_list1342.pack()
            self.map_list2205.pack()

            for line in entries1342:
                self.map_list1342.insert("end", line)

            for line in entries2205:
                self.map_list2205.insert("end", line)

        status_frame = ttk.LabelFrame(inst_status, text="AL1342 Connection Status:")
        status_frame.grid(row=0, column=1, sticky="nsew", padx=(5, 0))
        self.status_var = tk.StringVar(value="Disconnected")
        self.status_label = ttk.Label(
            status_frame,
            textvariable=self.status_var,
            foreground="red",
            font=("Arial", 14, "bold"),
        )
        self.status_label.pack(expand=True, fill="both", padx=5, pady=2)

        # Collapsible command library below the device instances
        lib_frame = ttk.LabelFrame(right, text="Command Library")
        lib_frame.pack(fill="both", expand=True, padx=5, pady=5)
        lib_frame.columnconfigure(0, weight=1)

        ttk.Label(lib_frame, text="Setup Commands").pack(anchor="w")
        setup_container = ttk.Frame(lib_frame)
        setup_container.pack(fill="both", expand=True, padx=5, pady=2)
        for cmd in self.library["setup"]:
            self._create_collapsible_text(setup_container, cmd["title"], cmd["content"])

        ttk.Label(lib_frame, text="Test Commands").pack(anchor="w", pady=(5, 0))
        test_container = ttk.Frame(lib_frame)
        test_container.pack(fill="both", expand=True, padx=5, pady=2)
        for cmd in self.library["test"]:
            self._create_collapsible_text(test_container, cmd["title"], cmd["content"])

        # The lower test editor has been removed to avoid duplication. The
        # primary test loop editor remains in the left column above.
        # Buttons
        btn_frame = ttk.Frame(main)
        btn_frame.pack(fill="x", pady=10)
        self.start_btn = ttk.Button(btn_frame, text="Start", command=self.start_test)
        self.stop_btn = ttk.Button(btn_frame, text="Stop", command=self.stop_test, state="disabled")
        self.pause_btn = ttk.Button(btn_frame, text="Pause", command=self.toggle_pause, state="disabled")
        self.start_btn.pack(side="left", padx=5)
        self.stop_btn.pack(side="left", padx=5)
        self.pause_btn.pack(side="left", padx=5)

        self.save_btn = ttk.Button(btn_frame, text="Save Test", command=self.save_test)
        self.new_btn = ttk.Button(btn_frame, text="New Test", command=self.new_test)
        self.reconfig_btn = ttk.Button(
            btn_frame,
            text="Reconfigure Test Cell",
            command=self.reconfigure_cell,
        )
        self.reconfig_btn.pack(side="right", padx=5)
        self.new_btn.pack(side="right", padx=5)
        self.save_btn.pack(side="right", padx=5)


    def _create_collapsible_text(self, parent, section_title, content):
        if not section_title or not str(section_title).strip():
            section_title = "<Untitled Command>"

        container = ttk.Frame(parent, relief="groove", borderwidth=1)
        container.pack(fill="x", pady=2, padx=5)

        header = ttk.Frame(container)
        header.pack(fill="x")

        title_label = ttk.Label(header, text=section_title, font=("Arial", 10, "bold italic"))
        title_label.pack(side="left", padx=5, pady=(2, 0))

        arrow_label = ttk.Label(header, text="\u25BC")  # Down arrow
        arrow_label.pack(side="right", padx=5)

        text_widget = tk.Text(
            container,
            wrap="word",
            height=1,
            width=60,
            font=("Arial", 9),
            background="#f5f5f5",
        )
        text_widget.insert("1.0", content)

        # Temporarily display to measure required height and then hide again
        header_height = header.winfo_reqheight()
        text_widget.pack(fill="x", padx=15, pady=2)
        text_widget.update_idletasks()
        text_widget.pack_forget()
        container.configure(height=header_height)
        container.pack_propagate(False)  # maintain header height when collapsed

        keyword_styles = {
            "Inputs:": "bold",
            "Example:": "bold",
            "Use:": "bold",
        }

        for keyword, tag in keyword_styles.items():
            start = "1.0"
            while True:
                pos = text_widget.search(keyword, start, stopindex="end")
                if not pos:
                    break
                end = f"{pos}+{len(keyword)}c"
                text_widget.tag_add(tag, pos, end)
                start = end

        text_widget.tag_configure("bold", font=("Arial", 10, "bold"))
        text_widget.configure(state="disabled", height=min(30, content.count("\n") + 2))
        text_widget.update_idletasks()
        open_height = header_height + text_widget.winfo_reqheight()

        def toggle():
            if text_widget.winfo_viewable():
                text_widget.pack_forget()
                container.configure(height=header_height)
                arrow_label.configure(text="\u25BC")
                container.configure(style="TFrame")
            else:
                text_widget.pack(fill="x", padx=15, pady=2)
                container.configure(height=open_height)
                arrow_label.configure(text="\u25B2")
                container.configure(style="Open.TFrame")

        header.bind("<Button-1>", lambda e: toggle())
        title_label.bind("<Button-1>", lambda e: toggle())
        arrow_label.bind("<Button-1>", lambda e: toggle())

    # ----------------------- Connection Status ---------------------
    def check_connection(self):
        try:
            if os.name == "nt":
                cmd = ["ping", "-n", "1", "-w", "1000", self.ip_address]
            else:
                cmd = ["ping", "-c", "1", "-W", "1", self.ip_address]
            result = subprocess.run(
                cmd,
                stdout=subprocess.DEVNULL,
                stderr=subprocess.DEVNULL,
            )
            ok = result.returncode == 0
        except Exception:
            ok = False
        self.status_var.set("Connected" if ok else "Disconnected")
        self.status_label.configure(foreground="green" if ok else "red")
        self.after(1000, self.check_connection)

    # ----------------------- Test Execution ------------------------
    def start_test(self):
        if self.running:
            return
        os.makedirs(LOG_DIR, exist_ok=True)
        timestamp = time.strftime("%Y%m%d-%H%M%S")
        name = self.test_name_var.get() or "test"
        log_path = os.path.join(LOG_DIR, f"{timestamp}_{name}.log")
        self.log_file = open(log_path, "w")
        self.running = True
        self.paused = False
        self.start_btn.configure(state="disabled")
        self.stop_btn.configure(state="normal")
        self.pause_btn.configure(state="normal", text="Pause")
        context = {}
        setup_code = self.setup_text.get("1.0", "end-1c")
        loop_code = self.script_text.get("1.0", "end-1c")
        def worker():
            with redirect_stdout(self.log_file):
                try:
                    exec(setup_code, context)
                except Exception as e:
                    print(f"Setup error: {e}")
                    self.running = False
                    return
                while self.running:
                    if self.paused:
                        time.sleep(0.1)
                        continue
                    try:
                        exec(loop_code, context)
                    except Exception as e:
                        print(f"Loop error: {e}")
                        self.running = False
                        break
            self.log_file.close()
        self.worker = threading.Thread(target=worker, daemon=True)
        self.worker.start()

    def stop_test(self):
        if not self.running:
            return
        self.running = False
        if self.worker:
            self.worker.join(timeout=2)
        if self.log_file and not self.log_file.closed:
            self.log_file.close()
        self.start_btn.configure(state="normal")
        self.stop_btn.configure(state="disabled")
        self.pause_btn.configure(state="disabled")

    def toggle_pause(self):
        if not self.running:
            return
        self.paused = not self.paused
        self.pause_btn.configure(text="Resume" if self.paused else "Pause")

    # ----------------------- Test File Handling -------------------
    def save_test(self):
        name = self.test_name_var.get().strip()
        if not name:
            messagebox.showerror("Error", "Please enter a test name.")
            return
        os.makedirs(TESTS_DIR, exist_ok=True)
        fname = re.sub(r"\W+", "_", name)
        path = os.path.join(TESTS_DIR, f"{fname}.json")
        data = {
            "name": name,
            "setup": self.setup_text.get("1.0", "end-1c"),
            "loop": self.script_text.get("1.0", "end-1c"),
        }
        try:
            with open(path, "w") as fh:
                json.dump(data, fh, indent=2)
            self.test_file_path = path
            messagebox.showinfo("Saved", f"Test saved to {path}")
        except Exception as e:
            messagebox.showerror("Error", f"Failed to save test: {e}")

    def load_test(self, path):
        if not path:
            return
        try:
            with open(path, "r") as fh:
                data = json.load(fh)
        except Exception as e:
            messagebox.showerror("Error", f"Failed to load test: {e}")
            return
        self.test_file_path = path
        self.test_name_var.set(data.get("name", ""))
        self.setup_text.delete("1.0", "end")
        self.setup_text.insert("1.0", data.get("setup", ""))
        self.script_text.delete("1.0", "end")
        self.script_text.insert("1.0", data.get("loop", ""))

    def browse_test_file(self):
        path = filedialog.askopenfilename(
            initialdir=TESTS_DIR,
            filetypes=[("JSON Files", "*.json"), ("All Files", "*.*")],
        )
        if path:
            self.load_test(path)

    def new_test(self):
        current_filled = (
            self.test_name_var.get().strip()
            or self.setup_text.get("1.0", "end-1c").strip()
            or self.script_text.get("1.0", "end-1c").strip()
        )
        if current_filled:
            if messagebox.askyesno("Save Test", "Save current test before creating a new test?"):
                self.save_test()
        self.test_file_path = None
        self.test_name_var.set("")
        self.setup_text.delete("1.0", "end")
        self.setup_text.insert("1.0", "# Setup code\n")
        self.script_text.delete("1.0", "end")
        self.script_text.insert("1.0", "# Test loop code\n")

    def reconfigure_cell(self):
        current_filled = (
            self.test_name_var.get().strip()
            or self.setup_text.get("1.0", "end-1c").strip()
            or self.script_text.get("1.0", "end-1c").strip()
        )
        if current_filled:
            if messagebox.askyesno(
                "Save Test",
                "Save current test before reconfiguring the test cell?",
            ):
                self.save_test()
        config_path = os.path.join(os.path.dirname(__file__), "ConfigureTestCell.py")
        subprocess.Popen([sys.executable, config_path])
        self.destroy()


if __name__ == "__main__":
    app = TestWizard()
    app.mainloop()<|MERGE_RESOLUTION|>--- conflicted
+++ resolved
@@ -72,51 +72,6 @@
 
         if hasattr(device_cls, "setup_instructions"):
             try:
-<<<<<<< HEAD
-                cmds = device_cls.setup_instructions()
-                if isinstance(cmds, list):
-                    for cmd in cmds:
-                        if isinstance(cmd, dict) and "title" in cmd and "content" in cmd:
-                            setup_cmds.append(cmd)
-                        else:
-                            print(f"\u26A0\uFE0F Malformed setup instruction in {mod_name}: {cmd}")
-                elif isinstance(cmds, dict) and "title" in cmds and "content" in cmds:
-                    setup_cmds.append(cmds)
-                else:
-                    print(f"\u26A0\uFE0F Invalid format from {mod_name}.setup_instructions(): {cmds}")
-            except Exception as e:
-                print(f"\u274C Error in setup_instructions of {mod_name}: {e}")
-                traceback.print_exc()
-
-        if hasattr(device_cls, "test_instructions"):
-            try:
-                cmds = device_cls.test_instructions()
-                if isinstance(cmds, list):
-                    for cmd in cmds:
-                        if isinstance(cmd, dict) and "title" in cmd and "content" in cmd:
-                            test_cmds.append(cmd)
-                        else:
-                            print(f"\u26A0\uFE0F Malformed test instruction in {mod_name}: {cmd}")
-                elif isinstance(cmds, dict) and "title" in cmds and "content" in cmds:
-                    test_cmds.append(cmds)
-                else:
-                    print(f"\u26A0\uFE0F Invalid format from {mod_name}.test_instructions(): {cmds}")
-            except Exception as e:
-                print(f"\u274C Error in test_instructions of {mod_name}: {e}")
-                traceback.print_exc()
-=======
-                cmds = _normalize_instructions(device_cls.setup_instructions())
-                setup_cmds.extend(cmds)
-            except Exception:
-                pass
-
-        if hasattr(device_cls, "test_instructions"):
-            try:
-                cmds = _normalize_instructions(device_cls.test_instructions())
-                test_cmds.extend(cmds)
-            except Exception:
-                pass
->>>>>>> d8955cc8
 
     if import_errors:
         try:
