--- conflicted
+++ resolved
@@ -21,16 +21,6 @@
 each test keeps its own calibration data. If the variable is not set, the
 default `config/sensor_calibrations.json` path in the repository root is used.
 
-<<<<<<< HEAD
-=======
-Custom device instance names are saved with each test rather than written back
-to the repository. When device names are updated in the Test Wizard the
-generated `<TestName>_Script.py` file is overwritten with alias assignments
-along with the current setup and loop code so the test configuration can be
-reproduced later. When a test is started the wizard will import this generated
-script so the customised names are available automatically.
->>>>>>> a7af4636
-
 `gui/TestWizard.py` now supports a generic calibration wizard. Any device
 implementing a `calibration_steps()` class method will show a **Calibrate…**
 button in the Test Wizard setup panel. Clicking the button launches a wizard
