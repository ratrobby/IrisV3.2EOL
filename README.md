# MRLF Repo

This repository contains device classes and GUI tools for the MRLF project. The repository layout is organised as follows:

```
MRLF Repo/
├── devices/         # Device class modules
├── gui/             # GUI applications
├── config/          # JSON configuration files
├── logs/            # Test run logs
├── decorators.py
├── IO_master.py
└── README.md
```

`gui/TestLauncher.py` lets you map devices and create or load tests. Enter a test name, configure the mapping and click **Create New Test** to launch the Test Wizard. Test folders are created inside `~/MRLF Tests` by default (or the location specified in the `MRLF_TEST_DIR` environment variable) and any logs or scripts are written there. The launcher replaces the previous `ConfigureTestCell.py` tool.

Calibration values for position sensors are stored in the file specified by the
`MRLF_CALIBRATION_FILE` environment variable. The Test Wizard automatically sets
this variable to `<TestFolder>/sensor_calibrations.json` when a test starts so
each test keeps its own calibration data. If the variable is not set, the
default `config/sensor_calibrations.json` path in the repository root is used.

<<<<<<< HEAD
The helpers used by the calibration dialogs load device objects from the path
given in the `MRLF_TEST_SCRIPT` environment variable. The Test Wizard sets this
variable to the generated `<TestName>_Script.py` when starting a test or opening
a calibration wizard. If the variable is not defined the helpers fall back to
`config/Test_Cell_1_Devices.py`.

Saving the configuration also generates `config/Test_Cell_1_Devices.py`. This
file contains an `IO_master` instance and device objects created for every
selected port. The object variable names exactly match those listed in the
Test Wizard's **Device Instances** panel so you can reference them directly in
your test code. The Test Wizard automatically imports this module when a test
starts so the objects are available without manual `import` statements.
=======
When a new test is created the device setup is exported to
`<TestName>_Script.py` inside the chosen test folder. The generated script
contains an `IO_master` instance and device objects for every selected port.
Object variable names match those shown in the Test Wizard's **Device
Instances** panel so you can reference them directly in your test code. The
Test Wizard automatically imports this file when a test starts so the objects
are available without manual `import` statements.
>>>>>>> e62a505b

Custom device instance names are saved with each test rather than written back
to the repository. When device names are updated in the Test Wizard the
generated `<TestName>_Script.py` file is overwritten with alias assignments
along with the current setup and loop code so the test configuration can be
reproduced later. When a test is started the wizard will import this generated
script so the customised names are available automatically.

`gui/TestWizard.py` now supports a generic calibration wizard. Any device
implementing a `calibration_steps()` class method will show a **Calibrate…**
button in the Test Wizard setup panel. Clicking the button launches a wizard
that walks through the defined steps.

The standalone PySimpleGUI tool for calibrating all
`PositionSensorSDATMHS_M160` devices is still available:

```bash
python -m gui.sensor_calibration_psg
```

## License

This project is licensed under the [MIT License](LICENSE).<|MERGE_RESOLUTION|>--- conflicted
+++ resolved
@@ -21,29 +21,6 @@
 each test keeps its own calibration data. If the variable is not set, the
 default `config/sensor_calibrations.json` path in the repository root is used.
 
-<<<<<<< HEAD
-The helpers used by the calibration dialogs load device objects from the path
-given in the `MRLF_TEST_SCRIPT` environment variable. The Test Wizard sets this
-variable to the generated `<TestName>_Script.py` when starting a test or opening
-a calibration wizard. If the variable is not defined the helpers fall back to
-`config/Test_Cell_1_Devices.py`.
-
-Saving the configuration also generates `config/Test_Cell_1_Devices.py`. This
-file contains an `IO_master` instance and device objects created for every
-selected port. The object variable names exactly match those listed in the
-Test Wizard's **Device Instances** panel so you can reference them directly in
-your test code. The Test Wizard automatically imports this module when a test
-starts so the objects are available without manual `import` statements.
-=======
-When a new test is created the device setup is exported to
-`<TestName>_Script.py` inside the chosen test folder. The generated script
-contains an `IO_master` instance and device objects for every selected port.
-Object variable names match those shown in the Test Wizard's **Device
-Instances** panel so you can reference them directly in your test code. The
-Test Wizard automatically imports this file when a test starts so the objects
-are available without manual `import` statements.
->>>>>>> e62a505b
-
 Custom device instance names are saved with each test rather than written back
 to the repository. When device names are updated in the Test Wizard the
 generated `<TestName>_Script.py` file is overwritten with alias assignments
