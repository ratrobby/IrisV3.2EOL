# MRLF Repo

This repository contains device classes and GUI tools for the MRLF project. The repository layout is organised as follows:

```
MRLF Repo/
├── devices/         # Device class modules
├── gui/             # GUI applications
├── config/          # JSON configuration files
├── logs/            # Test run logs
├── decorators.py
├── IO_master.py
└── README.md
```

<<<<<<< HEAD
`gui/TestLauncher.py` lets you map devices and create or load tests. Enter a test name, configure the mapping and click **Create New Test** to launch the Test Wizard. Device name fields always start blank (except for locked ports) and do not persist between sessions. Test folders are created inside `user_tests` in the repository root by default (or the location specified in the `MRLF_TEST_DIR` environment variable) and any logs or scripts are written there. The launcher replaces the previous `ConfigureTestCell.py` tool.
=======
`gui/TestLauncher.py` lets you map devices and create or load tests. Enter a test name, configure the mapping and click **Create New Test** to launch the Test Wizard. Device name fields always start blank (except for locked ports) and do not persist between sessions. When a test is created, the selected mapping and any custom device names are written to a JSON file alongside a generated Python script in the test's folder. Test folders are created inside `~/MRLF Tests` by default (or the location specified in the `MRLF_TEST_DIR` environment variable) and any logs or scripts are written there. The launcher replaces the previous `ConfigureTestCell.py` tool.
>>>>>>> c6c93e08

Calibration values for position sensors are stored in the file specified by the
`MRLF_CALIBRATION_FILE` environment variable. The Test Wizard automatically sets
this variable to `<TestFolder>/sensor_calibrations.json` when a test starts so
each test keeps its own calibration data. If the variable is not set, the
default `config/sensor_calibrations.json` path in the repository root is used.

`gui/TestWizard.py` now supports a generic calibration wizard. Any device
implementing a `calibration_steps()` class method will show a **Calibrate…**
button in the Test Wizard setup panel. Clicking the button launches a wizard
that walks through the defined steps.

The standalone PySimpleGUI tool for calibrating all
`PositionSensorSDATMHS_M160` devices is still available:

```bash
python -m gui.sensor_calibration_psg
```

## Python Dependencies

The GUI and device modules rely on a few external packages. Install the core
dependencies with:

```bash
pip install PySimpleGUI pyModbusTCP
```


Some features, such as interpolation in the calibration tools, require the
optional `scipy` package:

```bash
pip install scipy
```

## License

This project is licensed under the [MIT License](LICENSE).<|MERGE_RESOLUTION|>--- conflicted
+++ resolved
@@ -13,11 +13,7 @@
 └── README.md
 ```
 
-<<<<<<< HEAD
-`gui/TestLauncher.py` lets you map devices and create or load tests. Enter a test name, configure the mapping and click **Create New Test** to launch the Test Wizard. Device name fields always start blank (except for locked ports) and do not persist between sessions. Test folders are created inside `user_tests` in the repository root by default (or the location specified in the `MRLF_TEST_DIR` environment variable) and any logs or scripts are written there. The launcher replaces the previous `ConfigureTestCell.py` tool.
-=======
-`gui/TestLauncher.py` lets you map devices and create or load tests. Enter a test name, configure the mapping and click **Create New Test** to launch the Test Wizard. Device name fields always start blank (except for locked ports) and do not persist between sessions. When a test is created, the selected mapping and any custom device names are written to a JSON file alongside a generated Python script in the test's folder. Test folders are created inside `~/MRLF Tests` by default (or the location specified in the `MRLF_TEST_DIR` environment variable) and any logs or scripts are written there. The launcher replaces the previous `ConfigureTestCell.py` tool.
->>>>>>> c6c93e08
+
 
 Calibration values for position sensors are stored in the file specified by the
 `MRLF_CALIBRATION_FILE` environment variable. The Test Wizard automatically sets
