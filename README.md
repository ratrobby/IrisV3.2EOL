# MRLF Repo

This repository contains device classes and GUI tools for the MRLF project. The repository layout is organised as follows:

```
MRLF Repo/
├── devices/         # Device class modules
├── gui/             # GUI applications
├── config/          # JSON configuration files
├── logs/            # Test run logs
├── decorators.py
├── IO_master.py
└── README.md
```

`gui/TestLauncher.py` lets you map devices and create or load tests. Enter a test name, configure the mapping and click **Create New Test** to launch the Test Wizard. Test folders are created inside `~/MRLF Tests` by default (or the location specified in the `MRLF_TEST_DIR` environment variable) and any logs or scripts are written there. The launcher replaces the previous `ConfigureTestCell.py` tool.

Calibration values for position sensors are stored in the file specified by the
`MRLF_CALIBRATION_FILE` environment variable. The Test Wizard automatically sets
this variable to `<TestFolder>/sensor_calibrations.json` when a test starts so
each test keeps its own calibration data. If the variable is not set, the
default `config/sensor_calibrations.json` path in the repository root is used.

<<<<<<< HEAD
Each test directory also contains a `<TestName>_Script.py` generated when the
test is created. This script defines the `IO_master` instance and all mapped
device objects. When the Test Wizard starts a test it sets the
`MRLF_TEST_SCRIPT` environment variable to point at this file so calibration
tools can load the same device objects. Custom device instance names are stored
with the test so rerunning the wizard reproduces the exact configuration.
=======
When a new test is created the device setup is exported to
`<TestName>_Script.py` inside the chosen test folder. The generated script
contains an `IO_master` instance and device objects for every selected port.
Object variable names match those shown in the Test Wizard's **Device
Instances** panel so you can reference them directly in your test code. The
Test Wizard automatically imports this file when a test starts so the objects
are available without manual `import` statements.

Custom device instance names are saved with each test rather than written back
to the repository. When device names are updated in the Test Wizard the
generated `<TestName>_Script.py` file is overwritten with alias assignments
along with the current setup and loop code so the test configuration can be
reproduced later. When a test is started the wizard will import this generated
script so the customised names are available automatically.
>>>>>>> e62a505b

`gui/TestWizard.py` now supports a generic calibration wizard. Any device
implementing a `calibration_steps()` class method will show a **Calibrate…**
button in the Test Wizard setup panel. Clicking the button launches a wizard
that walks through the defined steps.

The standalone PySimpleGUI tool for calibrating all
`PositionSensorSDATMHS_M160` devices is still available:

```bash
python -m gui.sensor_calibration_psg
```

## License

This project is licensed under the [MIT License](LICENSE).<|MERGE_RESOLUTION|>--- conflicted
+++ resolved
@@ -21,29 +21,6 @@
 each test keeps its own calibration data. If the variable is not set, the
 default `config/sensor_calibrations.json` path in the repository root is used.
 
-<<<<<<< HEAD
-Each test directory also contains a `<TestName>_Script.py` generated when the
-test is created. This script defines the `IO_master` instance and all mapped
-device objects. When the Test Wizard starts a test it sets the
-`MRLF_TEST_SCRIPT` environment variable to point at this file so calibration
-tools can load the same device objects. Custom device instance names are stored
-with the test so rerunning the wizard reproduces the exact configuration.
-=======
-When a new test is created the device setup is exported to
-`<TestName>_Script.py` inside the chosen test folder. The generated script
-contains an `IO_master` instance and device objects for every selected port.
-Object variable names match those shown in the Test Wizard's **Device
-Instances** panel so you can reference them directly in your test code. The
-Test Wizard automatically imports this file when a test starts so the objects
-are available without manual `import` statements.
-
-Custom device instance names are saved with each test rather than written back
-to the repository. When device names are updated in the Test Wizard the
-generated `<TestName>_Script.py` file is overwritten with alias assignments
-along with the current setup and loop code so the test configuration can be
-reproduced later. When a test is started the wizard will import this generated
-script so the customised names are available automatically.
->>>>>>> e62a505b
 
 `gui/TestWizard.py` now supports a generic calibration wizard. Any device
 implementing a `calibration_steps()` class method will show a **Calibrate…**
