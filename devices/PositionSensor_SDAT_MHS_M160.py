"""
    =======================================
    PositionSensorSDATMHS_M160 - Public Interface
    =======================================

    Purpose:
    --------
    Read and interpret a linear position sensor connected to AL2205 analog input.

    Constructor:
    ------------
    PositionSensorSDATMHS_M160(al2205, x1_index, stroke_mm=150)

    Public Methods:
    ---------------
    - calibrate_min(): Save current raw reading as 0mm.
    - calibrate_max(): Save current raw reading as full stroke (e.g., 150mm).
    - read_position_mm(): Return live position in mm.

    Notes:
    ------
    - Calibration values are saved to the file given by the
      ``MRLF_CALIBRATION_FILE`` environment variable. If the variable is not
      set, ``config/sensor_calibrations.json`` in the repository root is used.
    - X1_index corresponds to analog input channel (0, 1, 2, ...).
    """

import json
import os
import tkinter as tk
from tkinter import ttk, messagebox
import importlib.util
import sys
import datetime

sys.path.append(os.path.abspath(os.path.join(os.path.dirname(__file__), "..")))

# Path to the repository root
REPO_ROOT = os.path.dirname(os.path.dirname(os.path.abspath(__file__)))

# Public API decorator
def class_api(func):
    func._is_class_api = True
    return func

from decorators import setup_command, test_command, device_class


@device_class
class PositionSensorSDATMHS_M160:

    @classmethod
    def setup_instructions(cls):
        return [
            {
                "title": "Calibrate_PosSensor_PSG()",
                "content": (
                    "Use: Launch PySimpleGUI tool to calibrate all mapped position sensors"
                ),
            }
        ]
    @classmethod
    def test_instructions(cls):
        return [
            {
                "title": "read_position()",
                "content": (
                    "Use: Reads current position of cylinder in mm\n"
                    "Inputs:\n"
                    "    - none"
                ),
            }
        ]

    @classmethod
    def calibration_steps(cls):
        """Return step definitions for the generic calibration wizard."""
        return [
            {
                "prompt": (
                    "Move sensor to fully retracted position then capture the minimum"
                ),
                "action": "calibrate_min",
                "button": "Capture Min",
            },
            {
                "prompt": (
                    "Move sensor to fully extended position then capture the maximum"
                ),
                "action": "calibrate_max",
                "button": "Capture Max",
            },
            {
                "prompt": "Enter stroke length in mm and save",
                "action": "set_stroke_length",
                "input": "stroke_mm",
                "button": "Save Stroke",
            },
        ]

    CALIBRATION_FILE = os.path.expanduser(
        os.environ.get(
            "MRLF_CALIBRATION_FILE",
            os.path.join(REPO_ROOT, "config", "sensor_calibrations.json"),
        )
    )

    def __init__(self, al2205, x1_index, stroke_mm=150):
        self.al2205 = al2205
        self.x1_index = x1_index
        self.stroke_mm = stroke_mm
        self.calibration_data = self._load_calibration()
        if "stroke" in self.calibration_data:
            self.stroke_mm = self.calibration_data["stroke"]

    def calibrate_min(self):
        """
        Save current raw value as the 0mm calibration point.
        """
        raw_value = self.al2205.read_index(self.x1_index)
        self._save_calibration_value("min", raw_value)
        print(f"✅ Calibrated MIN for X1.{self.x1_index}: {raw_value}")
        return raw_value

    def calibrate_max(self):
        """
        Save current raw value as the max (stroke_mm) calibration point.
        """
        raw_value = self.al2205.read_index(self.x1_index)
        self._save_calibration_value("max", raw_value)
        print(f"✅ Calibrated MAX for X1.{self.x1_index}: {raw_value}")
        return raw_value

    def read_position(self):
        """
        Return live position in millimeters, clamped between 0 and stroke.
        """
        raw = self.al2205.read_index(self.x1_index)
        min_val = self.calibration_data.get("min")
        max_val = self.calibration_data.get("max")

        if min_val is None or max_val is None:
            raise RuntimeError(f"⚠️ Sensor X1.{self.x1_index} is not calibrated yet.")

        span = max_val - min_val
        if span == 0:
            raise ZeroDivisionError("Calibration min and max are equal.")

        position = ((raw - min_val) / span) * self.stroke_mm
        return round(max(0.0, min(position, self.stroke_mm)), 2)

    def set_stroke_length(self, length_mm):
        """Persist and apply a new stroke length for this sensor."""
        self.stroke_mm = float(length_mm)
        self._save_calibration_value("stroke", self.stroke_mm)
        print(f"✅ Set stroke length for X1.{self.x1_index}: {self.stroke_mm} mm")

    # ---------------------- GUI Integration ----------------------
    def setup_widget(self, parent, name=None):
        """Return a Tkinter frame with calibration controls."""
        frame = ttk.Frame(parent)
        label = ttk.Label(frame, text=name or f"Sensor X1.{self.x1_index}")
        label.grid(row=0, column=0, columnspan=4, sticky="w")

        ttk.Label(frame, text="Min").grid(row=1, column=0)
        ttk.Button(frame, text="Capture",
                   command=self._capture_min).grid(row=2, column=0, padx=2)

        ttk.Label(frame, text="Max").grid(row=1, column=1)
        ttk.Button(frame, text="Capture",
                   command=self._capture_max).grid(row=2, column=1, padx=2)

        ttk.Label(frame, text="Stroke").grid(row=1, column=2)
        stroke_var = tk.StringVar(value=str(self.stroke_mm))
        entry = ttk.Entry(frame, textvariable=stroke_var, width=6)
        entry.grid(row=2, column=2, padx=2)
        ttk.Button(frame, text="Capture",
                   command=lambda: self._capture_stroke(stroke_var)).grid(
            row=2, column=3, padx=2)

        return frame

    def _capture_min(self):
        value = self.calibrate_min()
        _log(f"X1.{self.x1_index} MIN: {value}")

    def _capture_max(self):
        value = self.calibrate_max()
        _log(f"X1.{self.x1_index} MAX: {value}")

    def _capture_stroke(self, var):
        try:
            length = float(var.get())
        except ValueError:
            messagebox.showerror("Input Error", "Invalid stroke length")
            return
        self.set_stroke_length(length)
        _log(f"X1.{self.x1_index} STROKE: {length}")

    # ---------- Internal-only ----------

    def _load_calibration(self):
        os.makedirs(os.path.dirname(self.CALIBRATION_FILE), exist_ok=True)
        if os.path.exists(self.CALIBRATION_FILE):
            with open(self.CALIBRATION_FILE, "r") as f:
                all_data = json.load(f)
                return all_data.get(f"X1.{self.x1_index}", {})
        return {}

    def _save_calibration_value(self, key, value):
        data = {}
        if os.path.exists(self.CALIBRATION_FILE):
            with open(self.CALIBRATION_FILE, "r") as f:
                data = json.load(f)

        sensor_key = f"X1.{self.x1_index}"
        if sensor_key not in data:
            data[sensor_key] = {}

        data[sensor_key][key] = value

        os.makedirs(os.path.dirname(self.CALIBRATION_FILE), exist_ok=True)
        with open(self.CALIBRATION_FILE, "w") as f:
            json.dump(data, f, indent=4)

        self.calibration_data[key] = value


# ==================== Calibration Wizard Integration ====================
LOG_FILE = os.path.join(REPO_ROOT, "logs", "position_sensor_calibration.log")


def _log(message):
    os.makedirs(os.path.dirname(LOG_FILE), exist_ok=True)
    ts = datetime.datetime.now().strftime("%Y-%m-%d %H:%M:%S")
    with open(LOG_FILE, "a") as f:
        f.write(f"{ts} - {message}\n")


def _load_position_sensors():
<<<<<<< HEAD
    script = os.environ.get("MRLF_TEST_SCRIPT")
    if not script or not os.path.exists(script):
        return []
    spec = importlib.util.spec_from_file_location("user_devices", script)
=======
    path = os.environ.get("MRLF_TEST_SCRIPT", TEST_CELL_FILE)
    if not os.path.exists(path):
        return []
    spec = importlib.util.spec_from_file_location("Test_Cell_1_Devices",
                                                path)
>>>>>>> a7af4636
    module = importlib.util.module_from_spec(spec)
    spec.loader.exec_module(module)

    sensors = []
    for name, obj in module.__dict__.items():
        if isinstance(obj, PositionSensorSDATMHS_M160):
            port = f"X1.{obj.x1_index}"
            sensors.append((obj, name, port))
    return sensors


class CalibrationWizard:
    def __init__(self, sensors):
        self.sensors = sensors  # list of (sensor, name, port)
        self.current_step = 0
        self.entries = []

        self.win = tk.Toplevel()
        self.win.title("Position Sensor Calibration")

        self.label = ttk.Label(self.win, text="", font=("Arial", 12),
                               wraplength=380)
        self.label.pack(pady=10)

        self.body = ttk.Frame(self.win)
        self.body.pack(pady=5)

        self.button = ttk.Button(self.win, text="", command=self.next_step)
        self.button.pack(pady=10)

        self.steps = [
            ("Move all position sensors to fully retracted position",
             "Calibrate Min", self.calibrate_min),
            ("Move all position sensors to their fully extended position",
             "Calibrate Max", self.calibrate_max),
            ("Enter stroke length for each cylinder",
             "Save Strokes", self.save_strokes),
            ("✅ Sensors Calibrated!", "Close", self.win.destroy),
        ]

        self.show_step()

    def clear_body(self):
        for w in self.body.winfo_children():
            w.destroy()

    def show_step(self):
        self.clear_body()
        if self.current_step < len(self.steps):
            msg, btn_text, _ = self.steps[self.current_step]
            self.label.config(text=msg)
            self.button.config(text=btn_text)
            if self.current_step == 2:
                self.entries = []
                for sensor, name, port in self.sensors:
                    frame = ttk.Frame(self.body)
                    frame.pack(pady=2)
                    ttk.Label(frame, text=f"{name} ({port})").pack(side="left")
                    entry = ttk.Entry(frame, width=8)
                    entry.insert(0, str(sensor.stroke_mm))
                    entry.pack(side="left", padx=5)
                    self.entries.append((sensor, name, port, entry))

    def next_step(self):
        _, _, action = self.steps[self.current_step]
        action()
        self.current_step += 1
        self.show_step()

    def calibrate_min(self):
        for sensor, name, port in self.sensors:
            value = sensor.calibrate_min()
            _log(f"{name} {port} MIN: {value}")

    def calibrate_max(self):
        for sensor, name, port in self.sensors:
            value = sensor.calibrate_max()
            _log(f"{name} {port} MAX: {value}")

    def save_strokes(self):
        for sensor, name, port, entry in self.entries:
            try:
                length = float(entry.get())
            except ValueError:
                messagebox.showerror("Input Error",
                                     f"Invalid stroke for {name}")
                return
            sensor.set_stroke_length(length)
            _log(f"{name} {port} STROKE: {length}")

def Calibrate_PosSensor():
    """Launch the calibration wizard for all mapped position sensors."""
    if "MRLF_TEST_SCRIPT" not in os.environ:
        messagebox.showwarning(
            "MRLF_TEST_SCRIPT Missing",
            "MRLF_TEST_SCRIPT environment variable not set. Using default configuration."
        )
    sensors = _load_position_sensors()
    if not sensors:
        messagebox.showinfo("No Sensors",
                            "No position sensors mapped to this test.")
        return
    CalibrationWizard(sensors)
<|MERGE_RESOLUTION|>--- conflicted
+++ resolved
@@ -238,18 +238,6 @@
 
 
 def _load_position_sensors():
-<<<<<<< HEAD
-    script = os.environ.get("MRLF_TEST_SCRIPT")
-    if not script or not os.path.exists(script):
-        return []
-    spec = importlib.util.spec_from_file_location("user_devices", script)
-=======
-    path = os.environ.get("MRLF_TEST_SCRIPT", TEST_CELL_FILE)
-    if not os.path.exists(path):
-        return []
-    spec = importlib.util.spec_from_file_location("Test_Cell_1_Devices",
-                                                path)
->>>>>>> a7af4636
     module = importlib.util.module_from_spec(spec)
     spec.loader.exec_module(module)
 
