--- conflicted
+++ resolved
@@ -7,57 +7,7 @@
 sys.path.append(os.path.abspath(os.path.join(os.path.dirname(__file__), "..")))
 
 from decorators import setup_command, test_command, device_class
-<<<<<<< HEAD
 
- """
-    =====================================
-    PressureRegulatorITV1050 - Public Interface
-    =====================================
-
-    Purpose:
-    --------
-    Control an SMC ITV1050 electro-pneumatic regulator via Modbus.
-
-    Constructor:
-    ------------
-    PressureRegulatorITV1050(io_master, port_number)
-
-    Public Method:
-    --------------
-    - set_pressure(target_psi, tolerance=1.0, timeout=10)
-
-    Notes:
-    ------
-    - Automatically corrects for nonlinear output using interpolation.
-    - Converts desired psi to raw command register value.
-    """
-
-=======
-
-"""
-=====================================
-PressureRegulatorITV1050 - Public Interface
-=====================================
-
-Purpose:
---------
-Control an SMC ITV1050 electro-pneumatic regulator via Modbus.
-
-Constructor:
-------------
-PressureRegulatorITV1050(io_master, port_number)
-
-Public Method:
---------------
-- set_pressure(target_psi, tolerance=1.0, timeout=10)
-
-Notes:
-------
-- Automatically corrects for nonlinear output using interpolation.
-- Converts desired psi to raw command register value.
-"""
-
->>>>>>> ace74a35
 @device_class
 class PressureRegulatorITV1050:
 
