--- conflicted
+++ resolved
@@ -42,11 +42,6 @@
         # Log a single timestamp with millisecond precision
         header = ["timestamp"] + list(devices.keys()) + ["event"]
         self._writer.writerow(header)
-<<<<<<< HEAD
-        self._start_time = time.time()
-        self._row_count = 0
-=======
->>>>>>> 22a0bf5a
 
         # Expose the alias on each device so methods can report values
         for alias, obj in devices.items():
@@ -68,13 +63,9 @@
             if hasattr(obj, "active_valves"):
                 return ",".join(sorted(obj.active_valves)) or "-"
             if hasattr(obj, "current_pressure"):
-<<<<<<< HEAD
-                if self._row_count == 0:
-                    return f"{obj.current_pressure}"
-                return "-"
-=======
+
                 return f"{obj.current_pressure}" if obj.current_pressure is not None else "-"
->>>>>>> 22a0bf5a
+
         except Exception:
             return "err"
         return "-"
